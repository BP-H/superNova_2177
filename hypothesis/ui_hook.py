--- conflicted
+++ resolved
@@ -33,11 +33,7 @@
         conflicts = _detect_conflicting_hypotheses(db)
     finally:
         db.close()
-<<<<<<< HEAD
     await ui_hook_manager.trigger(events.HYPOTHESIS_CONFLICTS, conflicts)
-    return {"conflicts": conflicts}
-=======
-    await ui_hook_manager.trigger("hypothesis_conflicts", conflicts)
     return {"conflicts": conflicts}
 
 
@@ -63,5 +59,4 @@
 
     new_id = _synthesize_consensus_hypothesis(ids, db)
     await ui_hook_manager.trigger("consensus_synthesized", new_id)
-    return {"hypothesis_id": new_id}
->>>>>>> 599fbe71
+    return {"hypothesis_id": new_id}