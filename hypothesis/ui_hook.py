--- conflicted
+++ resolved
@@ -34,8 +34,7 @@
         conflicts = _detect_conflicting_hypotheses(db)
     finally:
         db.close()
-<<<<<<< HEAD
-    await ui_hook_manager.trigger("hypothesis_conflicts", conflicts)
+    await ui_hook_manager.trigger(events.HYPOTHESIS_CONFLICTS, conflicts)
     return {"conflicts": conflicts}
 
 
@@ -90,11 +89,6 @@
         {"hypothesis_id": hypothesis_id, "success": success},
     )
     return {"success": success}
-=======
-    await ui_hook_manager.trigger(events.HYPOTHESIS_CONFLICTS, conflicts)
-    return {"conflicts": conflicts}
-
-
 async def rank_hypotheses_ui(payload: Dict[str, Any], db) -> Dict[str, Any]:
     """Rank hypotheses using provided DB session and emit an event."""
     try:
@@ -117,5 +111,4 @@
 
     new_id = _synthesize_consensus_hypothesis(ids, db)
     await ui_hook_manager.trigger("consensus_synthesized", new_id)
-    return {"hypothesis_id": new_id}
->>>>>>> 8faca616
+    return {"hypothesis_id": new_id}