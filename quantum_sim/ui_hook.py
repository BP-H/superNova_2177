from __future__ import annotations

from typing import Any, Dict
from importlib import import_module
<<<<<<< HEAD
import logging
=======
import asyncio
>>>>>>> 6bea321a

from frontend_bridge import register_route_once
from hook_manager import HookManager
from hooks import events

from . import quantum_prediction_engine

# Shared hook manager for external modules
ui_hook_manager = HookManager()


async def quantum_prediction_ui(payload: Dict[str, Any]) -> Dict[str, Any]:
    """Run quantum_prediction_engine on user_ids from payload."""
    user_ids = payload.get("user_ids", [])
<<<<<<< HEAD
    result = quantum_prediction_engine(user_ids)
    if not isinstance(result, dict):
        logging.warning(
            "quantum_prediction_engine returned non-dict", extra={"type": type(result).__name__}
        )
        result = {}
=======
    result = await asyncio.to_thread(quantum_prediction_engine, user_ids)
>>>>>>> 6bea321a
    minimal = {
        "predicted_interactions": result.get("predicted_interactions", {}),
        "overall_quantum_coherence": result.get("overall_quantum_coherence", 0.0),
        "uncertainty_estimate": result.get("uncertainty_estimate", 0.0),
    }
    await ui_hook_manager.trigger("quantum_prediction_run", minimal)
    return minimal


async def simulate_entanglement_ui(
    payload: Dict[str, Any],
    db,
    **_: Any,
) -> Dict[str, Any]:
    """Run social entanglement simulation between two users."""
    user1_id = payload["user1_id"]
    user2_id = payload["user2_id"]

    module = import_module("superNova_2177")
    simulate_social_entanglement = getattr(module, "simulate_social_entanglement")
    result = simulate_social_entanglement(db, user1_id, user2_id)

    await ui_hook_manager.trigger(events.ENTANGLEMENT_SIMULATION_RUN, result)
    return result


# Register routes with frontend
register_route_once(
    "quantum_prediction",
    quantum_prediction_ui,
    "Run a quantum prediction",
    "quantum",
)
register_route_once(
    "simulate_entanglement",
    simulate_entanglement_ui,
    "Simulate quantum entanglement",
    "quantum",
)<|MERGE_RESOLUTION|>--- conflicted
+++ resolved
@@ -2,11 +2,9 @@
 
 from typing import Any, Dict
 from importlib import import_module
-<<<<<<< HEAD
+import asyncio
 import logging
-=======
-import asyncio
->>>>>>> 6bea321a
+
 
 from frontend_bridge import register_route_once
 from hook_manager import HookManager
@@ -21,16 +19,18 @@
 async def quantum_prediction_ui(payload: Dict[str, Any]) -> Dict[str, Any]:
     """Run quantum_prediction_engine on user_ids from payload."""
     user_ids = payload.get("user_ids", [])
-<<<<<<< HEAD
-    result = quantum_prediction_engine(user_ids)
-    if not isinstance(result, dict):
-        logging.warning(
-            "quantum_prediction_engine returned non-dict", extra={"type": type(result).__name__}
-        )
+    try:
+        result = await asyncio.to_thread(quantum_prediction_engine, user_ids)
+        if not isinstance(result, dict):
+            logging.warning(
+                "quantum_prediction_engine returned non-dict",
+                extra={"type": type(result).__name__},
+            )
+            result = {}
+    except Exception as e:
+        logging.exception("quantum_prediction_engine failed: %s", e)
         result = {}
-=======
-    result = await asyncio.to_thread(quantum_prediction_engine, user_ids)
->>>>>>> 6bea321a
+
     minimal = {
         "predicted_interactions": result.get("predicted_interactions", {}),
         "overall_quantum_coherence": result.get("overall_quantum_coherence", 0.0),
