import os
import streamlit as st  # ensure Streamlit is imported early
from streamlit.runtime.scriptrunner import get_script_run_ctx

# STRICTLY A SOCIAL MEDIA PLATFORM
# Intellectual Property & Artistic Inspiration
# Legal & Ethical Safeguards

import asyncio
import difflib
import io
import json
import logging
import math
import sys
import traceback

# Default port controlled by start.sh via STREAMLIT_PORT; old setting kept
# for reference but disabled.
# os.environ["STREAMLIT_SERVER_PORT"] = "8501"
from datetime import datetime
from pathlib import Path
import time

# os.environ["STREAMLIT_SERVER_PORT"] = "8501"

logger = logging.getLogger(__name__)
logger.propagate = False

plt = None  # imported lazily in run_analysis
nx = None  # imported lazily in run_analysis
go = None  # imported lazily in run_analysis
Network = None  # imported lazily in run_analysis
# Register fallback watcher for environments that can't use inotify
os.environ["STREAMLIT_WATCHER_TYPE"] = "poll"

# Bind to the default Streamlit port to satisfy platform health checks
# os.environ["STREAMLIT_SERVER_PORT"] = "8501"

# Name of the query parameter used for the CI health check. Adjust here if the
# health check endpoint ever changes.
HEALTH_CHECK_PARAM = "healthz"

# Directory containing Streamlit page modules
PAGES_DIR = (
    Path(__file__).resolve().parent / "transcendental_resonance_frontend" / "pages"
)

# Toggle verbose output via ``UI_DEBUG_PRINTS``
UI_DEBUG = os.getenv("UI_DEBUG_PRINTS", "1") != "0"

<<<<<<< HEAD

def log(msg: str) -> None:
    if UI_DEBUG:
        print(msg, file=sys.stderr)


if UI_DEBUG:
    print("\u23f3 Booting superNova_2177 UI...", file=sys.stderr)
=======
# Toggle verbose output via env var
if os.getenv("UI_DEBUG_PRINTS", "1") != "0":
    print("\u23F3 Booting superNova_2177 UI...", file=sys.stderr)
>>>>>>> 81744351
from streamlit_helpers import (
    alert,
    apply_theme,
    centered_container,
    header,
    theme_selector,
)
from api_key_input import render_api_key_ui, render_simulation_stubs
from ui_utils import load_rfc_entries, parse_summary, summarize_text, render_main_ui


def _run_async(coro):
    """Execute ``coro`` regardless of event loop state."""
    try:
        loop = asyncio.get_running_loop()
    except RuntimeError:
        return asyncio.run(coro)
    else:
        if loop.is_running():
            return asyncio.run_coroutine_threadsafe(coro, loop).result()
        return loop.run_until_complete(coro)


try:
    from frontend_bridge import dispatch_route
except Exception:  # pragma: no cover - optional dependency
    dispatch_route = None

try:
    from db_models import Harmonizer, SessionLocal, UniverseBranch
except Exception:  # pragma: no cover - missing ORM
    SessionLocal = None  # type: ignore
    Harmonizer = None  # type: ignore
    UniverseBranch = None  # type: ignore

try:
    from introspection.introspection_pipeline import run_full_audit
except Exception:  # pragma: no cover - optional module
    run_full_audit = None  # type: ignore

try:
    from superNova_2177 import InMemoryStorage, agent, cosmic_nexus
except Exception:  # pragma: no cover - optional runtime globals
    cosmic_nexus = None  # type: ignore
    agent = None  # type: ignore
    InMemoryStorage = None  # type: ignore


try:
    from network.network_coordination_detector import build_validation_graph
    from validation_integrity_pipeline import analyze_validation_integrity
except ImportError as exc:  # pragma: no cover - optional dependency
    logger.warning("Analysis modules unavailable: %s", exc)
    build_validation_graph = None  # type: ignore
    analyze_validation_integrity = None  # type: ignore

try:
    from validator_reputation_tracker import update_validator_reputations
except Exception:  # pragma: no cover - optional dependency
    update_validator_reputations = None

from typing import Any

from agent_ui import render_agent_insights_tab
from llm_backends import get_backend
from protocols import AGENT_REGISTRY
from social_tabs import render_social_tab
from voting_ui import render_voting_tab


def get_st_secrets() -> dict:
    """Return Streamlit secrets with a fallback for development."""
    try:
        return st.secrets  # type: ignore[attr-defined]
    except Exception:  # pragma: no cover - optional in dev/CI
        return {
            "SECRET_KEY": "dev",
            "DATABASE_URL": "sqlite:///:memory:",
        }


sample_path = Path(__file__).resolve().parent / "sample_validations.json"

try:
    from validation_certifier import Config as VCConfig
except Exception:  # pragma: no cover - optional debug dependencies
    VCConfig = None  # type: ignore

try:
    from config import Config
    from superNova_2177 import HarmonyScanner
except Exception:  # pragma: no cover - optional debug dependencies
    HarmonyScanner = None  # type: ignore
    Config = None  # type: ignore

if Config is None:

    class Config:  # type: ignore[no-redef]
        METRICS_PORT = 1234


if VCConfig is None:

    class VCConfig:  # type: ignore[no-redef]
        HIGH_RISK_THRESHOLD = 0.7
        MEDIUM_RISK_THRESHOLD = 0.4


if HarmonyScanner is None:

    class HarmonyScanner:  # type: ignore[no-redef]
        def __init__(self, *_a, **_k):
            pass

        def scan(self, _data):
            return {"dummy": True}


def clear_memory(state: dict) -> None:
    """Reset analysis tracking state."""
    state["analysis_diary"] = []
    state["run_count"] = 0
    state["last_result"] = None
    state["last_run"] = None


def export_latest_result(state: dict) -> str:
    """Return the latest result as a JSON blob."""
    return json.dumps(state.get("last_result", {}), indent=2)


def diff_results(old: dict | None, new: dict) -> str:
    """Return a unified diff between two result dictionaries."""
    if not old:
        return ""
    old_txt = json.dumps(old, indent=2, sort_keys=True).splitlines()
    new_txt = json.dumps(new, indent=2, sort_keys=True).splitlines()
    diff = difflib.unified_diff(
        old_txt,
        new_txt,
        fromfile="previous",
        tofile="new",
        lineterm="",
    )
    return "\n".join(diff)


def render_pyvis_to_html(net: Any) -> str:
    """Return the interactive HTML for a PyVis network."""
    try:
        return net.generate_html(notebook=False)
    except AttributeError:  # pragma: no cover - fallback for old pyvis
        return net.generate_html()


def generate_explanation(result: dict) -> str:
    """Generate a human readable integrity summary."""
    integrity = result.get("integrity_analysis", {})
    if not integrity:
        return "No integrity analysis available."
    risk = integrity.get("risk_level", "unknown")
    score = integrity.get("overall_integrity_score", "N/A")
    lines = [f"Risk level: {risk}", f"Integrity score: {score}"]
    recs = result.get("recommendations") or []
    if recs:
        lines.append("Recommendations:")
        for r in recs:
            lines.append(f"- {r}")
    return "\n".join(lines)


def run_analysis(validations, *, layout: str = "force"):
    """Execute the validation integrity pipeline and display results."""
    global nx, plt, go, Network
    if nx is None:
        try:
            import networkx as nx  # type: ignore
        except ImportError:
            nx = None
    if plt is None:
        try:
            import matplotlib.pyplot as plt  # type: ignore
        except ImportError:
            plt = None
    if go is None:
        try:
            import plotly.graph_objects as go  # type: ignore
        except ImportError:
            go = None
    if Network is None:
        try:
            from pyvis.network import Network  # type: ignore
        except ImportError:
            Network = None
    if analyze_validation_integrity is None or build_validation_graph is None:
        st.error(
            "Required analysis modules are missing. Please install optional dependencies."
        )
        return {}
    if not validations:
        try:
            with open(sample_path) as f:
                sample = json.load(f)
                validations = sample.get("validations", [])
        except Exception:
            validations = [{"validator": "A", "target": "B", "score": 0.5}]
        alert("No validations provided – using fallback data.", "warning")
        if os.getenv("UI_DEBUG_PRINTS", "1") != "0":
            print("✅ UI diagnostic agent active")

    with st.spinner("Running analysis..."):
        result = analyze_validation_integrity(validations)

    consensus = result.get("consensus_score")
    if consensus is not None:
        st.metric("Consensus Score", round(consensus, 3))

    integrity = result.get("integrity_analysis", {})
    score = integrity.get("overall_integrity_score")
    if score is not None:
        color = "green"
        if score < VCConfig.MEDIUM_RISK_THRESHOLD:
            color = "red"
        elif score < VCConfig.HIGH_RISK_THRESHOLD:
            color = "yellow"
        tooltip = (
            f"Green \u2265 {VCConfig.HIGH_RISK_THRESHOLD}, "
            f"Yellow \u2265 {VCConfig.MEDIUM_RISK_THRESHOLD}, "
            f"Red < {VCConfig.MEDIUM_RISK_THRESHOLD}"
        )
        st.markdown(
            f"<span title='{tooltip}' "
            f"style='background-color:{color};color:white;"
            f"padding:0.25em 0.5em;border-radius:0.25em;'>"
            f"Integrity Score: {score:.2f}</span>",
            unsafe_allow_html=True,
        )

    st.subheader("Analysis Result")
    st.json(result)

    graph_data = build_validation_graph(validations)
    edges = graph_data.get("edges", [])
    if edges and nx is not None:
        G = nx.Graph()

        # Collect voter metadata from the validations
        voter_meta: dict[str, dict[str, str]] = {}
        for entry in validations:
            vid = entry.get("validator_id")
            if not vid:
                continue
            meta = voter_meta.setdefault(vid, {})
            cls = (
                entry.get("validator_class")
                or entry.get("class")
                or entry.get("affiliation")
                or entry.get("specialty")
            )
            species = entry.get("species") or entry.get("validator_species")
            if cls and "voter_class" not in meta:
                meta["voter_class"] = str(cls)
            if species and "species" not in meta:
                meta["species"] = str(species)

        # Add nodes with metadata and default fallbacks
        for node in graph_data.get("nodes", []):
            meta = voter_meta.get(node, {})
            G.add_node(
                node,
                voter_class=meta.get("voter_class", "unknown"),
                species=meta.get("species", "unknown"),
            )

        for v1, v2, w in edges:
            G.add_edge(v1, v2, weight=w)

        # Offer GraphML download of the constructed graph including metadata
        gm_buf = io.BytesIO()
        try:
            nx.write_graphml(G, gm_buf)
            gm_buf.seek(0)
            st.download_button(
                "Download GraphML",
                gm_buf.getvalue(),
                file_name="graph.graphml",
            )
        except Exception as exc:  # pragma: no cover - optional
            logger.warning(f"GraphML export failed: {exc}")

        # Determine layout
        if layout == "circular":
            pos = nx.circular_layout(G)
        elif layout == "grid":
            side = math.ceil(math.sqrt(len(G)))
            pos = {n: (i % side, i // side) for i, n in enumerate(G.nodes())}
        else:
            pos = nx.spring_layout(G, seed=42)

        # Load validator reputations if available
        reputations = {}
        if update_validator_reputations:
            try:
                rep_result = update_validator_reputations(validations)
                if isinstance(rep_result, dict):
                    reputations = rep_result.get("reputations", {})
            except Exception as exc:  # pragma: no cover - optional
                logger.warning(f"Reputation calc failed: {exc}")

        if go is not None:
            edge_x = []
            edge_y = []
            for u, v in G.edges():
                x0, y0 = pos[u]
                x1, y1 = pos[v]
                edge_x += [x0, x1, None]
                edge_y += [y0, y1, None]
            edge_trace = go.Scatter(
                x=edge_x,
                y=edge_y,
                line=dict(width=0.5, color="#888"),
                hoverinfo="none",
                mode="lines",
            )

            node_x = []
            node_y = []
            texts = []
            node_sizes = []
            node_colors = []
            max_rep = max(reputations.values()) if reputations else 1.0
            for node in G.nodes():
                x, y = pos[node]
                node_x.append(x)
                node_y.append(y)
                texts.append(str(node))
                rep = reputations.get(node)
                node_sizes.append(10 + (rep or 0) * 20)
                node_colors.append(rep if rep is not None else 0.5)

            node_trace = go.Scatter(
                x=node_x,
                y=node_y,
                mode="markers+text",
                text=texts,
                hoverinfo="text",
                marker=dict(
                    size=node_sizes,
                    color=node_colors,
                    colorscale="Viridis",
                    cmin=0,
                    cmax=max_rep,
                    showscale=bool(reputations),
                ),
            )

            fig = go.Figure(data=[edge_trace, node_trace])
            st.subheader("Validator Coordination Graph")
            st.plotly_chart(fig, use_container_width=True)

            img_buf = io.BytesIO()
            try:
                fig.write_image(img_buf, format="png")
                img_buf.seek(0)
                st.download_button(
                    "Download Graph Image",
                    img_buf.getvalue(),
                    file_name="graph.png",
                )
            except Exception as exc:  # pragma: no cover - optional
                logger.warning(f"Image export failed: {exc}")
        elif Network is not None:
            net = Network(height="450px", width="100%")
            max_rep = max(reputations.values()) if reputations else 1.0
            for u, v, w in edges:
                for node in (u, v):
                    if node not in net.node_ids:
                        rep = reputations.get(node)
                        size = 15 + (rep or 0) * 20
                        color = "#4da6ff"
                        net.add_node(node, label=node, size=size, color=color)
                net.add_edge(u, v, value=w)
            st.subheader("Validator Coordination Graph")
            html_data = render_pyvis_to_html(net)
            st.components.v1.html(html_data, height=500)
            st.download_button(
                "Download Interactive HTML",
                html_data,
                file_name="graph.html",
            )
        elif plt is not None:
            weights = [G[u][v]["weight"] * 3 for u, v in G.edges()]
            node_sizes = [300 + (reputations.get(n, 0) * 600) for n in G.nodes()]
            node_colors = [reputations.get(n, 0.5) for n in G.nodes()]
            fig, ax = plt.subplots()
            nx.draw(
                G,
                pos,
                with_labels=True,
                width=weights,
                node_size=node_sizes,
                node_color=node_colors,
                cmap=plt.cm.viridis,
                ax=ax,
            )
            st.subheader("Validator Coordination Graph")
            st.pyplot(fig)
        else:
            st.info("Install matplotlib or pyvis for graph visualization")
    elif edges:
        st.info("Install networkx for graph visualization")

    if st.button("Explain This Score"):
        explanation = generate_explanation(result)
        with st.expander("Score Explanation"):
            st.markdown(explanation)

    return result


def boot_diagnostic_ui():
    """Render a simple diagnostics UI used during boot."""
    header("Boot Diagnostic", layout="centered")

    st.subheader("Config Test")
    if Config is not None:
        st.success("Config import succeeded")
        st.write({"METRICS_PORT": Config.METRICS_PORT})
    else:
        alert("Config import failed", "error")

    st.subheader("Harmony Scanner Check")
    scanner = HarmonyScanner(Config()) if Config and HarmonyScanner else None
    if scanner:
        st.success("HarmonyScanner instantiated")
    else:
        alert("HarmonyScanner init failed", "error")

    if st.button("Run Dummy Scan") and scanner:
        try:
            scanner.scan("hello world")
            st.success("Dummy scan completed")
        except Exception as exc:  # pragma: no cover - debug only
            alert(f"Dummy scan error: {exc}", "error")

    st.subheader("Validation Analysis")
    run_analysis([], layout="force")


def render_validation_ui() -> None:
    """Main entry point for the validation analysis UI."""
    header("superNova_2177 Validation Analyzer", layout="wide")

    ts_placeholder = st.empty()
    if "session_start_ts" not in st.session_state:
        st.session_state["session_start_ts"] = datetime.utcnow().isoformat(
            timespec="seconds"
        )
    ts_placeholder.markdown(
        f"<div style='position:fixed;top:0;right:0;background:rgba(0,0,0,0.6);color:white;padding:0.25em 0.5em;border-radius:0 0 0 4px;'>Session start: {st.session_state['session_start_ts']} UTC</div>",
        unsafe_allow_html=True,
    )
    if "diary" not in st.session_state:
        st.session_state["diary"] = []
    if "analysis_diary" not in st.session_state:
        st.session_state["analysis_diary"] = []
    if "run_count" not in st.session_state:
        st.session_state["run_count"] = 0
    if "last_result" not in st.session_state:
        st.session_state["last_result"] = None
    if "last_run" not in st.session_state:
        st.session_state["last_run"] = None
    if "agent_output" not in st.session_state:
        st.session_state["agent_output"] = None
    if "theme" not in st.session_state:
        st.session_state["theme"] = "light"
    apply_theme(st.session_state["theme"])
    centered_container()

    st.markdown(
        "Upload a JSON file with a `validations` array, paste JSON below, "
        "or enable demo mode to see the pipeline in action."
    )
    disclaimer = (
        "\u26a0\ufe0f Metrics like Harmony Score and Resonance are purely symbolic "
        "and carry no monetary value. See README.md lines 12–13 for the full "
        "disclaimer."
    )
    st.markdown(
        f"<span title='{disclaimer}'><em>{disclaimer}</em></span>",
        unsafe_allow_html=True,
    )

    view = st.selectbox("View", ["force", "circular", "grid"], index=0)

    if "validations_json" not in st.session_state:
        st.session_state["validations_json"] = ""

    validations_input = st.text_area(
        "Validations JSON",
        value=st.session_state["validations_json"],
        height=200,
        key="validations_editor",
    )
    if st.button("Reset to Demo"):
        try:
            with open(sample_path) as f:
                demo_data = json.load(f)
            st.session_state["validations_json"] = json.dumps(demo_data, indent=2)
        except FileNotFoundError:
            alert("Demo file not found", "warning")
        st.experimental_rerun()

    secrets = get_st_secrets()
    secret_key = secrets.get("SECRET_KEY")
    database_url = secrets.get("DATABASE_URL")

    with st.sidebar:
        st.header("Environment")
        st.write(f"Database URL: {database_url or 'not set'}")
        st.write(f"ENV: {os.getenv('ENV', 'dev')}")
        st.write(f"Session start: {st.session_state['session_start_ts']} UTC")

        if secret_key:
            st.success("Secret key loaded")
        else:
            alert("SECRET_KEY missing", "warning")

        st.divider()
        st.subheader("Settings")
        demo_mode_choice = st.radio("Mode", ["Normal", "Demo"], horizontal=True)
        demo_mode = demo_mode_choice == "Demo"
        theme_selector("Theme")

        VCConfig.HIGH_RISK_THRESHOLD = st.slider(
            "High Risk Threshold", 0.1, 1.0, float(VCConfig.HIGH_RISK_THRESHOLD), 0.05
        )

        uploaded_file = st.file_uploader(
            "Upload validations JSON (drag/drop)", type="json"
        )
        run_clicked = st.button("Run Analysis")
        rerun_clicked = False
        if st.session_state.get("last_result") is not None:
            rerun_clicked = st.button("Re-run This Dataset with New Thresholds")

        st.markdown(f"**Runs this session:** {st.session_state['run_count']}")
        if st.session_state.get("last_run"):
            st.write(f"Last run: {st.session_state['last_run']}")
        if st.button("Clear Memory"):
            clear_memory(st.session_state)
            st.session_state["diary"] = []
        export_blob = export_latest_result(st.session_state)
        st.download_button(
            "Export Latest Result",
            export_blob,
            file_name="latest_result.json",
        )
        st.divider()

        st.subheader("Agent Playground")
        agent_names = list(AGENT_REGISTRY.keys())
        agent_choice = st.selectbox("Agent", agent_names)
        agent_desc = AGENT_REGISTRY.get(agent_choice, {}).get("description")
        if agent_desc:
            st.caption(agent_desc)
        api_info = render_api_key_ui()
        backend_choice = api_info.get("model", "dummy")
        api_key = api_info.get("api_key", "") or ""
        event_type = st.text_input("Event", value="LLM_INCOMING")
        payload_txt = st.text_area("Payload JSON", value="{}", height=100)
        run_agent_clicked = st.button("Run Agent")
        render_simulation_stubs()

        st.divider()
        governance_view = st.checkbox(
            "Governance View", value=st.session_state.get("governance_view", False)
        )
        st.session_state["governance_view"] = governance_view

        show_dev = st.checkbox("Dev Tools")
        if show_dev:
            dev_tabs = st.tabs(
                [
                    "Fork Universe",
                    "Universe State Viewer",
                    "Run Introspection Audit",
                    "Agent Logs",
                    "Inject Event",
                    "Session Inspector",
                    "Playground",
                ]
            )

            with dev_tabs[0]:
                if cosmic_nexus and SessionLocal and Harmonizer:
                    with SessionLocal() as db:
                        user = db.query(Harmonizer).first()
                        if user and st.button("Fork with Mock Config"):
                            try:
                                fork_id = cosmic_nexus.fork_universe(
                                    user, {"entropy_threshold": 0.5}
                                )
                                st.success(f"Forked universe {fork_id}")
                            except Exception as exc:
                                st.error(f"Fork failed: {exc}")
                        elif not user:
                            st.info("No users available to fork")
                else:
                    st.info("Fork operation unavailable")

            with dev_tabs[1]:
                if SessionLocal and UniverseBranch:
                    with SessionLocal() as db:
                        records = (
                            db.query(UniverseBranch)
                            .order_by(UniverseBranch.timestamp.desc())
                            .limit(5)
                            .all()
                        )
                        if records:
                            for r in records:
                                st.write(
                                    {
                                        "id": r.id,
                                        "status": r.status,
                                        "timestamp": r.timestamp,
                                    }
                                )
                        else:
                            st.write("No forks recorded")
                else:
                    st.info("Database unavailable")

            with dev_tabs[2]:
                hid = st.text_input("Hypothesis ID", key="audit_id")
                if st.button("Run Audit") and hid:
                    if dispatch_route and SessionLocal:
                        with SessionLocal() as db:
                            try:
                                result = _run_async(
                                    dispatch_route(
                                        "trigger_full_audit",
                                        {"hypothesis_id": hid},
                                        db=db,
                                    )
                                )
                                st.json(result)
                            except Exception as exc:
                                st.error(f"Audit failed: {exc}")
                    elif run_full_audit and SessionLocal:
                        with SessionLocal() as db:
                            try:
                                result = run_full_audit(hid, db)
                                st.json(result)
                            except Exception as exc:
                                st.error(f"Audit failed: {exc}")
                    else:
                        st.info("Audit functionality unavailable")

            with dev_tabs[3]:
                log_path = Path("logchain_main.log")
                if not log_path.exists():
                    log_path = Path("remix_logchain.log")
                if log_path.exists():
                    try:
                        lines = log_path.read_text().splitlines()[-100:]
                        st.text("\n".join(lines))
                    except Exception as exc:
                        st.error(f"Log read failed: {exc}")
                else:
                    st.info("No log file found")

            with dev_tabs[4]:
                event_json = st.text_area(
                    "Event JSON", value="{}", height=150, key="inject_event"
                )
                if st.button("Process Event"):
                    if agent:
                        try:
                            event = json.loads(event_json or "{}")
                            agent.process_event(event)
                            st.success("Event processed")
                        except Exception as exc:
                            st.error(f"Event failed: {exc}")
                    else:
                        st.info("Agent unavailable")

            with dev_tabs[5]:
                st.write("Available agents:", list(AGENT_REGISTRY.keys()))
                if cosmic_nexus:
                    st.write(
                        "Sub universes:",
                        list(getattr(cosmic_nexus, "sub_universes", {}).keys()),
                    )
                if (
                    agent
                    and InMemoryStorage
                    and isinstance(agent.storage, InMemoryStorage)
                ):
                    st.write(
                        f"Users: {len(agent.storage.users)} / Coins: {len(agent.storage.coins)}"
                    )
                elif agent:
                    try:
                        user_count = len(agent.storage.get_all_users())
                    except Exception:
                        user_count = "?"
                    st.write(f"User count: {user_count}")

            with dev_tabs[6]:
                flow_txt = st.text_area(
                    "Agent Flow JSON",
                    "[]",
                    height=150,
                    key="flow_json",
                )
                if st.button("Run Flow"):
                    try:
                        steps = json.loads(flow_txt or "[]")
                        results = []
                        for step in steps:
                            a_name = step.get("agent")
                            agent_cls = AGENT_REGISTRY.get(a_name, {}).get("class")
                            evt = step.get("event", {})
                            if agent_cls:
                                backend_fn = get_backend("dummy")
                                a = agent_cls(llm_backend=backend_fn)
                                results.append(a.process_event(evt))
                        st.json(results)
                    except Exception as exc:
                        st.error(f"Flow execution failed: {exc}")

    if run_clicked or rerun_clicked:
        if run_clicked:
            if validations_input.strip():
                try:
                    data = json.loads(validations_input)
                    st.session_state["validations_json"] = json.dumps(data, indent=2)
                except json.JSONDecodeError as exc:
                    alert(f"Invalid JSON: {exc}", "error")
                    st.stop()
            elif demo_mode:
                try:
                    with open(sample_path) as f:
                        data = json.load(f)
                except FileNotFoundError:
                    alert("Demo file not found, using default dataset.", "warning")
                    data = {
                        "validations": [{"validator": "A", "target": "B", "score": 0.9}]
                    }
                st.session_state["validations_json"] = json.dumps(data, indent=2)
            elif uploaded_file is not None:
                data = json.load(uploaded_file)
                st.session_state["validations_json"] = json.dumps(data, indent=2)
            else:
                alert("Please upload a file, paste JSON, or enable demo mode.", "error")
                st.stop()
        else:
            try:
                data = json.loads(st.session_state.get("validations_json", ""))
            except Exception as exc:
                alert(f"Stored validations invalid: {exc}", "error")
                st.stop()
        prev_result = st.session_state.get("last_result")
        result = run_analysis(data.get("validations", []), layout=view)
        diff = diff_results(prev_result, result)
        st.session_state["run_count"] += 1
        st.session_state["last_result"] = result
        st.session_state["last_run"] = datetime.utcnow().isoformat(timespec="seconds")
        st.session_state["analysis_diary"].append(
            {
                "timestamp": st.session_state["last_run"],
                "score": result.get("integrity_analysis", {}).get(
                    "overall_integrity_score"
                ),
                "risk": result.get("integrity_analysis", {}).get("risk_level"),
            }
        )
        st.session_state["diary"].append(
            {
                "timestamp": st.session_state["last_run"],
                "note": f"Run {st.session_state['run_count']} completed",
            }
        )
        if diff:
            st.subheader("Result Diff vs Previous Run")
            st.code(diff)

    if run_agent_clicked:
        try:
            payload = json.loads(payload_txt or "{}")
        except Exception as exc:
            alert(f"Invalid payload: {exc}", "error")
        else:
            backend_fn = get_backend(backend_choice.lower(), api_key or None)
            if backend_fn is None:
                alert("Invalid backend selected", "error")
                st.session_state["agent_output"] = None
                st.stop()
            agent_cls = AGENT_REGISTRY.get(agent_choice, {}).get("class")
            if agent_cls is None:
                alert("Unknown agent selected", "error")
            else:
                try:
                    if agent_choice == "CI_PRProtectorAgent":
                        talker = backend_fn or (lambda p: p)
                        agent = agent_cls(talker, llm_backend=backend_fn)
                    elif agent_choice == "MetaValidatorAgent":
                        agent = agent_cls({}, llm_backend=backend_fn)
                    elif agent_choice == "GuardianInterceptorAgent":
                        agent = agent_cls(llm_backend=backend_fn)
                    else:
                        agent = agent_cls(llm_backend=backend_fn)
                    result = agent.process_event(
                        {"event": event_type, "payload": payload}
                    )
                    st.session_state["agent_output"] = result
                    st.success("Agent executed")
                except Exception as exc:
                    st.session_state["agent_output"] = {"error": str(exc)}
                    alert(f"Agent error: {exc}", "error")

    if st.session_state.get("agent_output") is not None:
        st.subheader("Agent Output")
        st.json(st.session_state["agent_output"])

<<<<<<< HEAD

def main() -> None:
    """Entry point for the Streamlit UI."""
    log("main() invoked")
    st.set_page_config(page_title="superNova_2177", layout="wide")
    ctx = get_script_run_ctx()
    if ctx and ctx._get_request() and ctx._get_request().path == "/healthz":
=======
def main() -> None:
    import streamlit as st
    def log(msg: str) -> None:
        if os.getenv("UI_DEBUG_PRINTS", "1") != "0":
            print(msg, file=sys.stderr)

    log("main() invoked")
    st.set_page_config(page_title="superNova_2177", layout="wide")
    st.title("🤗//⚡//Launching main()")
    log("main() entered")

    if st.query_params.get(HEALTH_CHECK_PARAM) == "1" or os.environ.get("PATH_INFO", "").rstrip("/") == "/healthz":
        log("health-check branch")
>>>>>>> 81744351
        st.write("ok")
        st.stop()

    st.title("superNova_2177")

    log(f"loading pages from {PAGES_DIR}")
    if not PAGES_DIR.is_dir():
        log("pages directory missing")
        st.error("Pages directory not found")
        render_landing_page()
        return
    else:
        log("pages directory found")

    page_files = sorted(
        p.stem for p in PAGES_DIR.glob("*.py") if p.name != "__init__.py"
    )
    if not page_files:
        log("pages directory empty")
        st.warning("No pages available — showing fallback UI.")
        render_landing_page()
        return

    render_main_ui()
    choice = st.sidebar.selectbox("Page", page_files)
    log(f"loading page {choice}")
    try:
        from importlib import import_module
<<<<<<< HEAD

=======
>>>>>>> 81744351
        module = import_module(f"transcendental_resonance_frontend.pages.{choice}")
        page_main = getattr(module, "main", None)
        if callable(page_main):
            page_main()
            log(f"page {choice} loaded")
        else:
            st.error(f"Page '{choice}' is missing a main() function.")
<<<<<<< HEAD
    except Exception as exc:
        tb = traceback.format_exc()
        st.error(f"Error loading page '{choice}':")
        st.text(tb)
        log(exc)
        print(tb, file=sys.stderr)

=======
    except Exception as e:
        tb = traceback.format_exc()
        st.error(f"Error loading page '{choice}':")
        st.text(tb)
        log(f"exception loading {choice}: {e}")
>>>>>>> 81744351

if __name__ == "__main__":
    import sys
    from streamlit.web import cli as stcli

    sys.argv = ["streamlit", "run", __file__]
    sys.exit(stcli.main())<|MERGE_RESOLUTION|>--- conflicted
+++ resolved
@@ -49,20 +49,15 @@
 # Toggle verbose output via ``UI_DEBUG_PRINTS``
 UI_DEBUG = os.getenv("UI_DEBUG_PRINTS", "1") != "0"
 
-<<<<<<< HEAD
+# Toggle verbose output via env var
+UI_DEBUG = os.getenv("UI_DEBUG_PRINTS", "1") != "0"
 
 def log(msg: str) -> None:
     if UI_DEBUG:
         print(msg, file=sys.stderr)
 
-
 if UI_DEBUG:
-    print("\u23f3 Booting superNova_2177 UI...", file=sys.stderr)
-=======
-# Toggle verbose output via env var
-if os.getenv("UI_DEBUG_PRINTS", "1") != "0":
-    print("\u23F3 Booting superNova_2177 UI...", file=sys.stderr)
->>>>>>> 81744351
+    log("\u23f3 Booting superNova_2177 UI...")
 from streamlit_helpers import (
     alert,
     apply_theme,
@@ -890,19 +885,14 @@
         st.subheader("Agent Output")
         st.json(st.session_state["agent_output"])
 
-<<<<<<< HEAD
-
 def main() -> None:
     """Entry point for the Streamlit UI."""
-    log("main() invoked")
-    st.set_page_config(page_title="superNova_2177", layout="wide")
-    ctx = get_script_run_ctx()
-    if ctx and ctx._get_request() and ctx._get_request().path == "/healthz":
-=======
-def main() -> None:
     import streamlit as st
+    from streamlit.runtime.scriptrunner import get_script_run_ctx
+
+    UI_DEBUG = os.getenv("UI_DEBUG_PRINTS", "1") != "0"
     def log(msg: str) -> None:
-        if os.getenv("UI_DEBUG_PRINTS", "1") != "0":
+        if UI_DEBUG:
             print(msg, file=sys.stderr)
 
     log("main() invoked")
@@ -910,9 +900,17 @@
     st.title("🤗//⚡//Launching main()")
     log("main() entered")
 
-    if st.query_params.get(HEALTH_CHECK_PARAM) == "1" or os.environ.get("PATH_INFO", "").rstrip("/") == "/healthz":
+    # unified health check logic
+    if (
+        (ctx := get_script_run_ctx())
+        and (req := ctx._get_request())
+        and req.path == "/healthz"
+    ) or st.query_params.get(HEALTH_CHECK_PARAM) == "1" \
+      or os.environ.get("PATH_INFO", "").rstrip("/") == "/healthz":
         log("health-check branch")
->>>>>>> 81744351
+        st.write("ok")
+        st.stop()
+
         st.write("ok")
         st.stop()
 
@@ -941,10 +939,6 @@
     log(f"loading page {choice}")
     try:
         from importlib import import_module
-<<<<<<< HEAD
-
-=======
->>>>>>> 81744351
         module = import_module(f"transcendental_resonance_frontend.pages.{choice}")
         page_main = getattr(module, "main", None)
         if callable(page_main):
@@ -952,21 +946,12 @@
             log(f"page {choice} loaded")
         else:
             st.error(f"Page '{choice}' is missing a main() function.")
-<<<<<<< HEAD
     except Exception as exc:
         tb = traceback.format_exc()
         st.error(f"Error loading page '{choice}':")
         st.text(tb)
-        log(exc)
+        log(f"exception loading {choice}: {exc}")
         print(tb, file=sys.stderr)
-
-=======
-    except Exception as e:
-        tb = traceback.format_exc()
-        st.error(f"Error loading page '{choice}':")
-        st.text(tb)
-        log(f"exception loading {choice}: {e}")
->>>>>>> 81744351
 
 if __name__ == "__main__":
     import sys
