--- conflicted
+++ resolved
@@ -448,12 +448,10 @@
 
 def render_validation_ui() -> None:
     """Main entry point for the validation analysis UI."""
-<<<<<<< HEAD
-=======
     header("superNova_2177 Validation Analyzer", layout="wide")
     st.title("Welcome to superNova_2177")
-    st.success("\u2705 Streamlit loaded!")
->>>>>>> f1a71d72
+    st.success("✅ Streamlit loaded!")
+
 
     ts_placeholder = st.empty()
     if "session_start_ts" not in st.session_state:
