--- conflicted
+++ resolved
@@ -879,128 +879,46 @@
         st.json(st.session_state["agent_output"])
 
 def main() -> None:
-<<<<<<< HEAD
+def main() -> None:
     """Entry point for the Streamlit UI."""
     dprint("main() invoked")
     st.set_page_config(page_title="superNova_2177", layout="wide")
 
+    # CI health check (via query or platform env)
     if st.query_params.get(HEALTH_CHECK_PARAM) == "1" or os.environ.get("PATH_INFO", "").rstrip("/") == "/healthz":
         st.write("ok")
         return
 
+    # Check Streamlit page directory
     if not PAGES_DIR.is_dir():
         render_landing_page()
         return
-=======
-    import streamlit as st
-    def log(msg: str) -> None:
-        if os.getenv("UI_DEBUG_PRINTS", "1") != "0":
-            print(msg, file=sys.stderr)
-
-    log("main() invoked")
-    import streamlit as st
-    import os
-    from importlib import import_module
-
-    # st.set_page_config must be the first Streamlit command
-    st.set_page_config(page_title="superNova_2177", layout="wide")
-    st.title("🤗//⚡//Launching main()")
-    log("main() entered")
-
-    if st.query_params.get(HEALTH_CHECK_PARAM) == "1" or os.environ.get("PATH_INFO", "").rstrip("/") == "/healthz":
-        log("health-check branch")
-        st.write("ok")
-        return
-
-    log(f"loading pages from {PAGES_DIR}")
-    if not PAGES_DIR.is_dir():
-        log("pages directory missing")
-        st.error("Pages directory not found")
+
+    page_files = sorted(p.stem for p in PAGES_DIR.glob("*.py") if p.name != "__init__.py")
+    if not page_files:
         render_landing_page()
         return
-    else:
-        log("pages directory found")
-
-    page_files = sorted(
-        p.stem for p in PAGES_DIR.glob("*.py") if p.name != "__init__.py"
-    )
->>>>>>> f1357c1e
-
-    page_files = sorted(p.stem for p in PAGES_DIR.glob("*.py") if p.name != "__init__.py")
-    if not page_files:
-<<<<<<< HEAD
-=======
-        log("pages directory empty")
-        st.warning("No pages available — showing fallback UI.")
->>>>>>> f1357c1e
-        render_landing_page()
-        return
 
     render_main_ui()
     choice = st.sidebar.selectbox("Page", page_files)
-<<<<<<< HEAD
-=======
-    log(f"loading page {choice}")
->>>>>>> f1357c1e
+
     try:
         module = import_module(f"transcendental_resonance_frontend.pages.{choice}")
         page_main = getattr(module, "main", None)
         if callable(page_main):
             page_main()
-<<<<<<< HEAD
-=======
-            log(f"page {choice} loaded")
->>>>>>> f1357c1e
         else:
             st.error(f"Page '{choice}' is missing a main() function.")
     except Exception:
         tb = traceback.format_exc()
         st.error(f"Error loading page '{choice}':")
-<<<<<<< HEAD
         st.text(tb)
         print(tb, file=sys.stderr)
-=======
-        st.text("".join(traceback.format_exception(type(e), e, e.__traceback__)))
-        log(f"exception loading {choice}: {e}")
->>>>>>> f1357c1e
-
-
-
-def render_landing_page() -> None:
-    """Display a minimal landing page used when no pages are available."""
-    st.set_page_config(page_title="superNova_2177", layout="centered")
-    st.title("superNova_2177")
-    st.write("Welcome to the superNova_2177 project — a creative research platform.")
-    st.write("No Streamlit pages were found in `transcendental_resonance_frontend/pages`." )
-    st.write("For the full NiceGUI interface, run: `python -m transcendental_resonance_frontend`.")
-    st.write("See the [GitHub repo](https://github.com/BP-H/superNova_2177) for more info.")
+
 
 if __name__ == "__main__":
     import sys
     from streamlit.web import cli as stcli
 
-<<<<<<< HEAD
     sys.argv = ["streamlit", "run", __file__]
-    sys.exit(stcli.main())
-=======
-    parser = argparse.ArgumentParser()
-    parser.add_argument("--debug", action="store_true", help="Enable verbose logs")
-    args = parser.parse_args()
-    if args.debug:
-        DEBUG_MODE = True
-
-    def log(msg: str) -> None:
-        if os.getenv("UI_DEBUG_PRINTS", "1") != "0":
-            print(msg, file=sys.stderr)
-
-    log("__main__ entry")
-
-    try:
-        main()
-    except Exception as e:
-        import traceback
-        st.write("App failed with exception:")
-        st.text("".join(traceback.format_exception(type(e), e, e.__traceback__)))
-        log(f"fatal error: {e}")
-        raise
->>>>>>> f1357c1e
+    sys.exit(stcli.main())