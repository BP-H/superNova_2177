--- conflicted
+++ resolved
@@ -858,17 +858,13 @@
     logger.info("\u2705 Streamlit UI started. Launching main()...")
     try:
         main()
-<<<<<<< HEAD
+    try:
+        main()
+        st.success("✅ UI Booted")
+        print("UI Booted", file=sys.stderr)
     except Exception as exc:  # pragma: no cover - startup diagnostics
         logger.exception("UI startup failed")
         print("Startup failed", file=sys.stderr)
         traceback.print_exc(file=sys.stderr)
-        st.warning("UI startup failed — check logs for details")
-    else:
-        st.success("\u2705 UI Booted")
-        print("UI Booted", file=sys.stderr)
-=======
-        st.success("\u2705 UI Booted")
-    except Exception as exc:
-        st.error(f"Startup failed: {exc}")
->>>>>>> 233451a4
+        st.warning(f"UI startup failed — check logs for details: {exc}")
+
