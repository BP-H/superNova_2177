--- conflicted
+++ resolved
@@ -858,24 +858,13 @@
     logger.info("\u2705 Streamlit UI started. Launching main()...")
     try:
         main()
-<<<<<<< HEAD
-    except Exception as exc:
-=======
     try:
         main()
         st.success("✅ UI Booted")
         print("UI Booted", file=sys.stderr)
     except Exception as exc:  # pragma: no cover - startup diagnostics
->>>>>>> d799fdae
         logger.exception("UI startup failed")
         print(f"Startup failed: {exc}", file=sys.stderr)
         traceback.print_exc(file=sys.stderr)
-<<<<<<< HEAD
-        raise
-    else:
-        st.success("\u2705 UI Booted")
-        print("UI Booted", file=sys.stderr)
-=======
         st.warning(f"UI startup failed — check logs for details: {exc}")
 
->>>>>>> d799fdae
