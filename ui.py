--- conflicted
+++ resolved
@@ -866,7 +866,6 @@
 
 
 if __name__ == "__main__":
-<<<<<<< HEAD
     logger.info("\u2705 Streamlit UI starting...")
 
     defaults = {
@@ -876,7 +875,7 @@
         "run_count": 0,
         "last_result": None,
         "last_run": None,
-        "agent_output": None,
+        "agent_output": {},
         "validations_json": "",
         "theme": "light",
     }
@@ -885,22 +884,12 @@
 
     apply_theme(st.session_state["theme"])
 
-=======
-    print("Starting Streamlit UI...", file=sys.stderr)
-    st.session_state.setdefault("diary", [])
-    st.session_state.setdefault("agent_output", {})
->>>>>>> bf559378
     try:
         main()
     except Exception as exc:  # pragma: no cover - startup diagnostics
         logger.exception("UI startup failed")
-<<<<<<< HEAD
         print(f"Startup failed: {exc}", file=sys.stderr)
         traceback.print_exc(file=sys.stderr)
-=======
-        print(exc, file=sys.stderr)
-        traceback.print_exc()
->>>>>>> bf559378
         st.error(f"UI startup failed: {exc}")
     else:
         print("UI Booted", file=sys.stderr)
