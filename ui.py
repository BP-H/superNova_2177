--- conflicted
+++ resolved
@@ -22,13 +22,9 @@
 try:
     st.set_page_config(page_title="superNova_2177", layout="wide")
 except Exception:
-<<<<<<< HEAD
-    logging.exception("Failed to set Streamlit page config")
-    print("Failed to set Streamlit page config", file=sys.stderr)
-=======
     logger.exception("Failed to configure Streamlit page")
     print("Failed to configure Streamlit page", file=sys.stderr)
->>>>>>> 5e00e3ca
+
 else:
     st.title("superNova_2177")
     st.success("\u2705 Streamlit loaded!")
@@ -1030,11 +1026,7 @@
         raise
     else:
         st.success("\u2705 UI Booted")
-<<<<<<< HEAD
-        print("Startup successful", file=sys.stderr)
-=======
         print("UI Booted", file=sys.stderr)
     except Exception as exc:
         logger.exception("Startup failed")
         print(f"Startup failed: {exc}", file=sys.stderr)
->>>>>>> 5e00e3ca
