--- conflicted
+++ resolved
@@ -1,11 +1,8 @@
-<<<<<<< HEAD
-import asyncio
-=======
 # STRICTLY A SOCIAL MEDIA PLATFORM
 # Intellectual Property & Artistic Inspiration
 # Legal & Ethical Safeguards
 
->>>>>>> e9d9415c
+import asyncio
 import difflib
 import io
 import json
@@ -925,11 +922,5 @@
         traceback.print_exc(file=sys.stderr)
         st.error(f"UI startup failed: {exc}")
     else:
-<<<<<<< HEAD
-        st.success("✅ UI Booted")
         print("UI Booted", file=sys.stderr)
-=======
-        print("UI Booted", file=sys.stderr)
-        st.success("✅ UI Booted")
-
->>>>>>> e9d9415c
+        st.success("✅ UI Booted")