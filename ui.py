import os
import streamlit as st  # ensure Streamlit is imported early

# STRICTLY A SOCIAL MEDIA PLATFORM
# Intellectual Property & Artistic Inspiration
# Legal & Ethical Safeguards

import asyncio
import difflib
import io
import json
import logging
import math
import sys
import traceback

# Default port controlled by start.sh via STREAMLIT_PORT; old setting kept
# for reference but disabled.
# os.environ["STREAMLIT_SERVER_PORT"] = "8501"
from datetime import datetime
from pathlib import Path
from importlib import import_module
import time

# os.environ["STREAMLIT_SERVER_PORT"] = "8501"

logger = logging.getLogger(__name__)
logger.propagate = False

plt = None  # imported lazily in run_analysis
nx = None  # imported lazily in run_analysis
go = None  # imported lazily in run_analysis
Network = None  # imported lazily in run_analysis
# Register fallback watcher for environments that can't use inotify
os.environ["STREAMLIT_WATCHER_TYPE"] = "poll"

# Bind to the default Streamlit port to satisfy platform health checks
# os.environ["STREAMLIT_SERVER_PORT"] = "8501"

# Name of the query parameter used for the CI health check. Adjust here if the
# health check endpoint ever changes.
HEALTH_CHECK_PARAM = "healthz"

# Directory containing Streamlit page modules
PAGES_DIR = Path(__file__).resolve().parent / "transcendental_resonance_frontend" / "pages"

# Toggle verbose output via env var
<<<<<<< HEAD
=======
DEBUG_MODE = os.getenv("DEBUG_UI", "").lower() in {"1", "true", "yes"}

def dprint(msg: str) -> None:
    """Print debug message if ``DEBUG_UI`` is enabled."""
    if DEBUG_MODE:
        print(msg, file=sys.stderr)

>>>>>>> 161fa7b5
if os.getenv("UI_DEBUG_PRINTS", "1") != "0":
    print("\u23F3 Booting superNova_2177 UI...", file=sys.stderr)
from streamlit_helpers import (
    alert,
    apply_theme,
    centered_container,
    header,
    theme_selector,
)
from api_key_input import render_api_key_ui, render_simulation_stubs
from ui_utils import load_rfc_entries, parse_summary, summarize_text, render_main_ui


def _run_async(coro):
    """Execute ``coro`` regardless of event loop state."""
    try:
        loop = asyncio.get_running_loop()
    except RuntimeError:
        return asyncio.run(coro)
    else:
        if loop.is_running():
            return asyncio.run_coroutine_threadsafe(coro, loop).result()
        return loop.run_until_complete(coro)


try:
    from frontend_bridge import dispatch_route
except Exception:  # pragma: no cover - optional dependency
    dispatch_route = None

try:
    from db_models import Harmonizer, SessionLocal, UniverseBranch
except Exception:  # pragma: no cover - missing ORM
    SessionLocal = None  # type: ignore
    Harmonizer = None  # type: ignore
    UniverseBranch = None  # type: ignore

try:
    from introspection.introspection_pipeline import run_full_audit
except Exception:  # pragma: no cover - optional module
    run_full_audit = None  # type: ignore

try:
    from superNova_2177 import InMemoryStorage, agent, cosmic_nexus
except Exception:  # pragma: no cover - optional runtime globals
    cosmic_nexus = None  # type: ignore
    agent = None  # type: ignore
    InMemoryStorage = None  # type: ignore


try:
    from network.network_coordination_detector import build_validation_graph
    from validation_integrity_pipeline import analyze_validation_integrity
except ImportError as exc:  # pragma: no cover - optional dependency
    logger.warning("Analysis modules unavailable: %s", exc)
    build_validation_graph = None  # type: ignore
    analyze_validation_integrity = None  # type: ignore

try:
    from validator_reputation_tracker import update_validator_reputations
except Exception:  # pragma: no cover - optional dependency
    update_validator_reputations = None

from typing import Any

from agent_ui import render_agent_insights_tab
from llm_backends import get_backend
from protocols import AGENT_REGISTRY
from social_tabs import render_social_tab
from voting_ui import render_voting_tab

def get_st_secrets() -> dict:
    """Return Streamlit secrets with a fallback for development."""
    try:
        return st.secrets  # type: ignore[attr-defined]
    except Exception:  # pragma: no cover - optional in dev/CI
        return {
            "SECRET_KEY": "dev",
            "DATABASE_URL": "sqlite:///:memory:",
        }

sample_path = Path(__file__).resolve().parent / "sample_validations.json"

try:
    from validation_certifier import Config as VCConfig
except Exception:  # pragma: no cover - optional debug dependencies
    VCConfig = None  # type: ignore

try:
    from config import Config
    from superNova_2177 import HarmonyScanner
except Exception:  # pragma: no cover - optional debug dependencies
    HarmonyScanner = None  # type: ignore
    Config = None  # type: ignore

if Config is None:

    class Config:  # type: ignore[no-redef]
        METRICS_PORT = 1234


if VCConfig is None:

    class VCConfig:  # type: ignore[no-redef]
        HIGH_RISK_THRESHOLD = 0.7
        MEDIUM_RISK_THRESHOLD = 0.4


if HarmonyScanner is None:

    class HarmonyScanner:  # type: ignore[no-redef]
        def __init__(self, *_a, **_k):
            pass

        def scan(self, _data):
            return {"dummy": True}


def clear_memory(state: dict) -> None:
    """Reset analysis tracking state."""
    state["analysis_diary"] = []
    state["run_count"] = 0
    state["last_result"] = None
    state["last_run"] = None


def export_latest_result(state: dict) -> str:
    """Return the latest result as a JSON blob."""
    return json.dumps(state.get("last_result", {}), indent=2)


def diff_results(old: dict | None, new: dict) -> str:
    """Return a unified diff between two result dictionaries."""
    if not old:
        return ""
    old_txt = json.dumps(old, indent=2, sort_keys=True).splitlines()
    new_txt = json.dumps(new, indent=2, sort_keys=True).splitlines()
    diff = difflib.unified_diff(
        old_txt,
        new_txt,
        fromfile="previous",
        tofile="new",
        lineterm="",
    )
    return "\n".join(diff)


def render_pyvis_to_html(net: Any) -> str:
    """Return the interactive HTML for a PyVis network."""
    try:
        return net.generate_html(notebook=False)
    except AttributeError:  # pragma: no cover - fallback for old pyvis
        return net.generate_html()


def generate_explanation(result: dict) -> str:
    """Generate a human readable integrity summary."""
    integrity = result.get("integrity_analysis", {})
    if not integrity:
        return "No integrity analysis available."
    risk = integrity.get("risk_level", "unknown")
    score = integrity.get("overall_integrity_score", "N/A")
    lines = [f"Risk level: {risk}", f"Integrity score: {score}"]
    recs = result.get("recommendations") or []
    if recs:
        lines.append("Recommendations:")
        for r in recs:
            lines.append(f"- {r}")
    return "\n".join(lines)


def run_analysis(validations, *, layout: str = "force"):
    """Execute the validation integrity pipeline and display results."""
    global nx, plt, go, Network
    if nx is None:
        try:
            import networkx as nx  # type: ignore
        except ImportError:
            nx = None
    if plt is None:
        try:
            import matplotlib.pyplot as plt  # type: ignore
        except ImportError:
            plt = None
    if go is None:
        try:
            import plotly.graph_objects as go  # type: ignore
        except ImportError:
            go = None
    if Network is None:
        try:
            from pyvis.network import Network  # type: ignore
        except ImportError:
            Network = None
    if analyze_validation_integrity is None or build_validation_graph is None:
        st.error(
            "Required analysis modules are missing. Please install optional dependencies."
        )
        return {}
    if not validations:
        try:
            with open(sample_path) as f:
                sample = json.load(f)
                validations = sample.get("validations", [])
        except Exception:
            validations = [{"validator": "A", "target": "B", "score": 0.5}]
        alert("No validations provided – using fallback data.", "warning")
        if os.getenv("UI_DEBUG_PRINTS", "1") != "0":
            print("✅ UI diagnostic agent active")

    with st.spinner("Running analysis..."):
        result = analyze_validation_integrity(validations)

    consensus = result.get("consensus_score")
    if consensus is not None:
        st.metric("Consensus Score", round(consensus, 3))

    integrity = result.get("integrity_analysis", {})
    score = integrity.get("overall_integrity_score")
    if score is not None:
        color = "green"
        if score < VCConfig.MEDIUM_RISK_THRESHOLD:
            color = "red"
        elif score < VCConfig.HIGH_RISK_THRESHOLD:
            color = "yellow"
        tooltip = (
            f"Green \u2265 {VCConfig.HIGH_RISK_THRESHOLD}, "
            f"Yellow \u2265 {VCConfig.MEDIUM_RISK_THRESHOLD}, "
            f"Red < {VCConfig.MEDIUM_RISK_THRESHOLD}"
        )
        st.markdown(
            f"<span title='{tooltip}' "
            f"style='background-color:{color};color:white;"
            f"padding:0.25em 0.5em;border-radius:0.25em;'>"
            f"Integrity Score: {score:.2f}</span>",
            unsafe_allow_html=True,
        )

    st.subheader("Analysis Result")
    st.json(result)

    graph_data = build_validation_graph(validations)
    edges = graph_data.get("edges", [])
    if edges and nx is not None:
        G = nx.Graph()

        # Collect voter metadata from the validations
        voter_meta: dict[str, dict[str, str]] = {}
        for entry in validations:
            vid = entry.get("validator_id")
            if not vid:
                continue
            meta = voter_meta.setdefault(vid, {})
            cls = (
                entry.get("validator_class")
                or entry.get("class")
                or entry.get("affiliation")
                or entry.get("specialty")
            )
            species = entry.get("species") or entry.get("validator_species")
            if cls and "voter_class" not in meta:
                meta["voter_class"] = str(cls)
            if species and "species" not in meta:
                meta["species"] = str(species)

        # Add nodes with metadata and default fallbacks
        for node in graph_data.get("nodes", []):
            meta = voter_meta.get(node, {})
            G.add_node(
                node,
                voter_class=meta.get("voter_class", "unknown"),
                species=meta.get("species", "unknown"),
            )

        for v1, v2, w in edges:
            G.add_edge(v1, v2, weight=w)

        # Offer GraphML download of the constructed graph including metadata
        gm_buf = io.BytesIO()
        try:
            nx.write_graphml(G, gm_buf)
            gm_buf.seek(0)
            st.download_button(
                "Download GraphML",
                gm_buf.getvalue(),
                file_name="graph.graphml",
            )
        except Exception as exc:  # pragma: no cover - optional
            logger.warning(f"GraphML export failed: {exc}")

        # Determine layout
        if layout == "circular":
            pos = nx.circular_layout(G)
        elif layout == "grid":
            side = math.ceil(math.sqrt(len(G)))
            pos = {n: (i % side, i // side) for i, n in enumerate(G.nodes())}
        else:
            pos = nx.spring_layout(G, seed=42)

        # Load validator reputations if available
        reputations = {}
        if update_validator_reputations:
            try:
                rep_result = update_validator_reputations(validations)
                if isinstance(rep_result, dict):
                    reputations = rep_result.get("reputations", {})
            except Exception as exc:  # pragma: no cover - optional
                logger.warning(f"Reputation calc failed: {exc}")

        if go is not None:
            edge_x = []
            edge_y = []
            for u, v in G.edges():
                x0, y0 = pos[u]
                x1, y1 = pos[v]
                edge_x += [x0, x1, None]
                edge_y += [y0, y1, None]
            edge_trace = go.Scatter(
                x=edge_x,
                y=edge_y,
                line=dict(width=0.5, color="#888"),
                hoverinfo="none",
                mode="lines",
            )

            node_x = []
            node_y = []
            texts = []
            node_sizes = []
            node_colors = []
            max_rep = max(reputations.values()) if reputations else 1.0
            for node in G.nodes():
                x, y = pos[node]
                node_x.append(x)
                node_y.append(y)
                texts.append(str(node))
                rep = reputations.get(node)
                node_sizes.append(10 + (rep or 0) * 20)
                node_colors.append(rep if rep is not None else 0.5)

            node_trace = go.Scatter(
                x=node_x,
                y=node_y,
                mode="markers+text",
                text=texts,
                hoverinfo="text",
                marker=dict(
                    size=node_sizes,
                    color=node_colors,
                    colorscale="Viridis",
                    cmin=0,
                    cmax=max_rep,
                    showscale=bool(reputations),
                ),
            )

            fig = go.Figure(data=[edge_trace, node_trace])
            st.subheader("Validator Coordination Graph")
            st.plotly_chart(fig, use_container_width=True)

            img_buf = io.BytesIO()
            try:
                fig.write_image(img_buf, format="png")
                img_buf.seek(0)
                st.download_button(
                    "Download Graph Image",
                    img_buf.getvalue(),
                    file_name="graph.png",
                )
            except Exception as exc:  # pragma: no cover - optional
                logger.warning(f"Image export failed: {exc}")
        elif Network is not None:
            net = Network(height="450px", width="100%")
            max_rep = max(reputations.values()) if reputations else 1.0
            for u, v, w in edges:
                for node in (u, v):
                    if node not in net.node_ids:
                        rep = reputations.get(node)
                        size = 15 + (rep or 0) * 20
                        color = "#4da6ff"
                        net.add_node(node, label=node, size=size, color=color)
                net.add_edge(u, v, value=w)
            st.subheader("Validator Coordination Graph")
            html_data = render_pyvis_to_html(net)
            st.components.v1.html(html_data, height=500)
            st.download_button(
                "Download Interactive HTML",
                html_data,
                file_name="graph.html",
            )
        elif plt is not None:
            weights = [G[u][v]["weight"] * 3 for u, v in G.edges()]
            node_sizes = [300 + (reputations.get(n, 0) * 600) for n in G.nodes()]
            node_colors = [reputations.get(n, 0.5) for n in G.nodes()]
            fig, ax = plt.subplots()
            nx.draw(
                G,
                pos,
                with_labels=True,
                width=weights,
                node_size=node_sizes,
                node_color=node_colors,
                cmap=plt.cm.viridis,
                ax=ax,
            )
            st.subheader("Validator Coordination Graph")
            st.pyplot(fig)
        else:
            st.info("Install matplotlib or pyvis for graph visualization")
    elif edges:
        st.info("Install networkx for graph visualization")

    if st.button("Explain This Score"):
        explanation = generate_explanation(result)
        with st.expander("Score Explanation"):
            st.markdown(explanation)

    return result


def boot_diagnostic_ui():
    """Render a simple diagnostics UI used during boot."""
    header("Boot Diagnostic", layout="centered")

    st.subheader("Config Test")
    if Config is not None:
        st.success("Config import succeeded")
        st.write({"METRICS_PORT": Config.METRICS_PORT})
    else:
        alert("Config import failed", "error")

    st.subheader("Harmony Scanner Check")
    scanner = HarmonyScanner(Config()) if Config and HarmonyScanner else None
    if scanner:
        st.success("HarmonyScanner instantiated")
    else:
        alert("HarmonyScanner init failed", "error")

    if st.button("Run Dummy Scan") and scanner:
        try:
            scanner.scan("hello world")
            st.success("Dummy scan completed")
        except Exception as exc:  # pragma: no cover - debug only
            alert(f"Dummy scan error: {exc}", "error")

    st.subheader("Validation Analysis")
    run_analysis([], layout="force")


def render_validation_ui() -> None:
    """Main entry point for the validation analysis UI."""
    header("superNova_2177 Validation Analyzer", layout="wide")

    ts_placeholder = st.empty()
    if "session_start_ts" not in st.session_state:
        st.session_state["session_start_ts"] = datetime.utcnow().isoformat(
            timespec="seconds"
        )
    ts_placeholder.markdown(
        f"<div style='position:fixed;top:0;right:0;background:rgba(0,0,0,0.6);color:white;padding:0.25em 0.5em;border-radius:0 0 0 4px;'>Session start: {st.session_state['session_start_ts']} UTC</div>",
        unsafe_allow_html=True,
    )
    if "diary" not in st.session_state:
        st.session_state["diary"] = []
    if "analysis_diary" not in st.session_state:
        st.session_state["analysis_diary"] = []
    if "run_count" not in st.session_state:
        st.session_state["run_count"] = 0
    if "last_result" not in st.session_state:
        st.session_state["last_result"] = None
    if "last_run" not in st.session_state:
        st.session_state["last_run"] = None
    if "agent_output" not in st.session_state:
        st.session_state["agent_output"] = None
    if "theme" not in st.session_state:
        st.session_state["theme"] = "light"
    apply_theme(st.session_state["theme"])
    centered_container()

    st.markdown(
        "Upload a JSON file with a `validations` array, paste JSON below, "
        "or enable demo mode to see the pipeline in action."
    )
    disclaimer = (
        "\u26a0\ufe0f Metrics like Harmony Score and Resonance are purely symbolic "
        "and carry no monetary value. See README.md lines 12–13 for the full "
        "disclaimer."
    )
    st.markdown(
        f"<span title='{disclaimer}'><em>{disclaimer}</em></span>",
        unsafe_allow_html=True,
    )

    view = st.selectbox("View", ["force", "circular", "grid"], index=0)

    if "validations_json" not in st.session_state:
        st.session_state["validations_json"] = ""

    validations_input = st.text_area(
        "Validations JSON",
        value=st.session_state["validations_json"],
        height=200,
        key="validations_editor",
    )
    if st.button("Reset to Demo"):
        try:
            with open(sample_path) as f:
                demo_data = json.load(f)
            st.session_state["validations_json"] = json.dumps(demo_data, indent=2)
        except FileNotFoundError:
            alert("Demo file not found", "warning")
        st.experimental_rerun()

    secrets = get_st_secrets()
    secret_key = secrets.get("SECRET_KEY")
    database_url = secrets.get("DATABASE_URL")

    with st.sidebar:
        st.header("Environment")
        st.write(f"Database URL: {database_url or 'not set'}")
        st.write(f"ENV: {os.getenv('ENV', 'dev')}")
        st.write(f"Session start: {st.session_state['session_start_ts']} UTC")

        if secret_key:
            st.success("Secret key loaded")
        else:
            alert("SECRET_KEY missing", "warning")

        st.divider()
        st.subheader("Settings")
        demo_mode_choice = st.radio("Mode", ["Normal", "Demo"], horizontal=True)
        demo_mode = demo_mode_choice == "Demo"
        theme_selector("Theme")

        VCConfig.HIGH_RISK_THRESHOLD = st.slider(
            "High Risk Threshold", 0.1, 1.0, float(VCConfig.HIGH_RISK_THRESHOLD), 0.05
        )

        uploaded_file = st.file_uploader(
            "Upload validations JSON (drag/drop)", type="json"
        )
        run_clicked = st.button("Run Analysis")
        rerun_clicked = False
        if st.session_state.get("last_result") is not None:
            rerun_clicked = st.button("Re-run This Dataset with New Thresholds")

        st.markdown(f"**Runs this session:** {st.session_state['run_count']}")
        if st.session_state.get("last_run"):
            st.write(f"Last run: {st.session_state['last_run']}")
        if st.button("Clear Memory"):
            clear_memory(st.session_state)
            st.session_state["diary"] = []
        export_blob = export_latest_result(st.session_state)
        st.download_button(
            "Export Latest Result",
            export_blob,
            file_name="latest_result.json",
        )
        st.divider()

        st.subheader("Agent Playground")
        agent_names = list(AGENT_REGISTRY.keys())
        agent_choice = st.selectbox("Agent", agent_names)
        agent_desc = AGENT_REGISTRY.get(agent_choice, {}).get("description")
        if agent_desc:
            st.caption(agent_desc)
        api_info = render_api_key_ui()
        backend_choice = api_info.get("model", "dummy")
        api_key = api_info.get("api_key", "") or ""
        event_type = st.text_input("Event", value="LLM_INCOMING")
        payload_txt = st.text_area("Payload JSON", value="{}", height=100)
        run_agent_clicked = st.button("Run Agent")
        render_simulation_stubs()

        st.divider()
        governance_view = st.checkbox(
            "Governance View", value=st.session_state.get("governance_view", False)
        )
        st.session_state["governance_view"] = governance_view

        show_dev = st.checkbox("Dev Tools")
        if show_dev:
            dev_tabs = st.tabs(
                [
                    "Fork Universe",
                    "Universe State Viewer",
                    "Run Introspection Audit",
                    "Agent Logs",
                    "Inject Event",
                    "Session Inspector",
                    "Playground",
                ]
            )

            with dev_tabs[0]:
                if cosmic_nexus and SessionLocal and Harmonizer:
                    with SessionLocal() as db:
                        user = db.query(Harmonizer).first()
                        if user and st.button("Fork with Mock Config"):
                            try:
                                fork_id = cosmic_nexus.fork_universe(
                                    user, {"entropy_threshold": 0.5}
                                )
                                st.success(f"Forked universe {fork_id}")
                            except Exception as exc:
                                st.error(f"Fork failed: {exc}")
                        elif not user:
                            st.info("No users available to fork")
                else:
                    st.info("Fork operation unavailable")

            with dev_tabs[1]:
                if SessionLocal and UniverseBranch:
                    with SessionLocal() as db:
                        records = (
                            db.query(UniverseBranch)
                            .order_by(UniverseBranch.timestamp.desc())
                            .limit(5)
                            .all()
                        )
                        if records:
                            for r in records:
                                st.write(
                                    {
                                        "id": r.id,
                                        "status": r.status,
                                        "timestamp": r.timestamp,
                                    }
                                )
                        else:
                            st.write("No forks recorded")
                else:
                    st.info("Database unavailable")

            with dev_tabs[2]:
                hid = st.text_input("Hypothesis ID", key="audit_id")
                if st.button("Run Audit") and hid:
                    if dispatch_route and SessionLocal:
                        with SessionLocal() as db:
                            try:
                                result = _run_async(
                                    dispatch_route(
                                        "trigger_full_audit",
                                        {"hypothesis_id": hid},
                                        db=db,
                                    )
                                )
                                st.json(result)
                            except Exception as exc:
                                st.error(f"Audit failed: {exc}")
                    elif run_full_audit and SessionLocal:
                        with SessionLocal() as db:
                            try:
                                result = run_full_audit(hid, db)
                                st.json(result)
                            except Exception as exc:
                                st.error(f"Audit failed: {exc}")
                    else:
                        st.info("Audit functionality unavailable")

            with dev_tabs[3]:
                log_path = Path("logchain_main.log")
                if not log_path.exists():
                    log_path = Path("remix_logchain.log")
                if log_path.exists():
                    try:
                        lines = log_path.read_text().splitlines()[-100:]
                        st.text("\n".join(lines))
                    except Exception as exc:
                        st.error(f"Log read failed: {exc}")
                else:
                    st.info("No log file found")

            with dev_tabs[4]:
                event_json = st.text_area(
                    "Event JSON", value="{}", height=150, key="inject_event"
                )
                if st.button("Process Event"):
                    if agent:
                        try:
                            event = json.loads(event_json or "{}")
                            agent.process_event(event)
                            st.success("Event processed")
                        except Exception as exc:
                            st.error(f"Event failed: {exc}")
                    else:
                        st.info("Agent unavailable")

            with dev_tabs[5]:
                st.write("Available agents:", list(AGENT_REGISTRY.keys()))
                if cosmic_nexus:
                    st.write(
                        "Sub universes:",
                        list(getattr(cosmic_nexus, "sub_universes", {}).keys()),
                    )
                if (
                    agent
                    and InMemoryStorage
                    and isinstance(agent.storage, InMemoryStorage)
                ):
                    st.write(
                        f"Users: {len(agent.storage.users)} / Coins: {len(agent.storage.coins)}"
                    )
                elif agent:
                    try:
                        user_count = len(agent.storage.get_all_users())
                    except Exception:
                        user_count = "?"
                    st.write(f"User count: {user_count}")

            with dev_tabs[6]:
                flow_txt = st.text_area(
                    "Agent Flow JSON",
                    "[]",
                    height=150,
                    key="flow_json",
                )
                if st.button("Run Flow"):
                    try:
                        steps = json.loads(flow_txt or "[]")
                        results = []
                        for step in steps:
                            a_name = step.get("agent")
                            agent_cls = AGENT_REGISTRY.get(a_name, {}).get("class")
                            evt = step.get("event", {})
                            if agent_cls:
                                backend_fn = get_backend("dummy")
                                a = agent_cls(llm_backend=backend_fn)
                                results.append(a.process_event(evt))
                        st.json(results)
                    except Exception as exc:
                        st.error(f"Flow execution failed: {exc}")

    if run_clicked or rerun_clicked:
        if run_clicked:
            if validations_input.strip():
                try:
                    data = json.loads(validations_input)
                    st.session_state["validations_json"] = json.dumps(data, indent=2)
                except json.JSONDecodeError as exc:
                    alert(f"Invalid JSON: {exc}", "error")
                    st.stop()
            elif demo_mode:
                try:
                    with open(sample_path) as f:
                        data = json.load(f)
                except FileNotFoundError:
                    alert("Demo file not found, using default dataset.", "warning")
                    data = {
                        "validations": [{"validator": "A", "target": "B", "score": 0.9}]
                    }
                st.session_state["validations_json"] = json.dumps(data, indent=2)
            elif uploaded_file is not None:
                data = json.load(uploaded_file)
                st.session_state["validations_json"] = json.dumps(data, indent=2)
            else:
                alert("Please upload a file, paste JSON, or enable demo mode.", "error")
                st.stop()
        else:
            try:
                data = json.loads(st.session_state.get("validations_json", ""))
            except Exception as exc:
                alert(f"Stored validations invalid: {exc}", "error")
                st.stop()
        prev_result = st.session_state.get("last_result")
        result = run_analysis(data.get("validations", []), layout=view)
        diff = diff_results(prev_result, result)
        st.session_state["run_count"] += 1
        st.session_state["last_result"] = result
        st.session_state["last_run"] = datetime.utcnow().isoformat(timespec="seconds")
        st.session_state["analysis_diary"].append(
            {
                "timestamp": st.session_state["last_run"],
                "score": result.get("integrity_analysis", {}).get(
                    "overall_integrity_score"
                ),
                "risk": result.get("integrity_analysis", {}).get("risk_level"),
            }
        )
        st.session_state["diary"].append(
            {
                "timestamp": st.session_state["last_run"],
                "note": f"Run {st.session_state['run_count']} completed",
            }
        )
        if diff:
            st.subheader("Result Diff vs Previous Run")
            st.code(diff)

    if run_agent_clicked:
        try:
            payload = json.loads(payload_txt or "{}")
        except Exception as exc:
            alert(f"Invalid payload: {exc}", "error")
        else:
            backend_fn = get_backend(backend_choice.lower(), api_key or None)
            if backend_fn is None:
                alert("Invalid backend selected", "error")
                st.session_state["agent_output"] = None
                st.stop()
            agent_cls = AGENT_REGISTRY.get(agent_choice, {}).get("class")
            if agent_cls is None:
                alert("Unknown agent selected", "error")
            else:
                try:
                    if agent_choice == "CI_PRProtectorAgent":
                        talker = backend_fn or (lambda p: p)
                        agent = agent_cls(talker, llm_backend=backend_fn)
                    elif agent_choice == "MetaValidatorAgent":
                        agent = agent_cls({}, llm_backend=backend_fn)
                    elif agent_choice == "GuardianInterceptorAgent":
                        agent = agent_cls(llm_backend=backend_fn)
                    else:
                        agent = agent_cls(llm_backend=backend_fn)
                    result = agent.process_event(
                        {"event": event_type, "payload": payload}
                    )
                    st.session_state["agent_output"] = result
                    st.success("Agent executed")
                except Exception as exc:
                    st.session_state["agent_output"] = {"error": str(exc)}
                    alert(f"Agent error: {exc}", "error")

    if st.session_state.get("agent_output") is not None:
        st.subheader("Agent Output")
        st.json(st.session_state["agent_output"])

def main() -> None:
<<<<<<< HEAD
    import streamlit as st
    def log(msg: str) -> None:
        if os.getenv("UI_DEBUG_PRINTS", "1") != "0":
            print(msg, file=sys.stderr)

    log("main() invoked")
    st.title("🤗//⚡//Launching main()")
    import streamlit as st
    import os
    from importlib import import_module

    st.set_page_config(page_title="superNova_2177", layout="wide")
    log("main() entered")
=======
def main() -> None:
    """Entry point for the Streamlit UI."""
    dprint("main() invoked")
    st.set_page_config(page_title="superNova_2177", layout="wide")
>>>>>>> 161fa7b5

    # CI health check (via query or platform env)
    if st.query_params.get(HEALTH_CHECK_PARAM) == "1" or os.environ.get("PATH_INFO", "").rstrip("/") == "/healthz":
<<<<<<< HEAD
        log("health-check branch")
        st.write("ok")
        return

    log(f"loading pages from {PAGES_DIR}")
    if not PAGES_DIR.is_dir():
        log("pages directory missing")
        st.error("Pages directory not found")
        render_landing_page()
        return
    else:
        log("pages directory found")

    page_files = sorted(
        p.stem for p in PAGES_DIR.glob("*.py") if p.name != "__init__.py"
    )
=======
        st.write("ok")
        return

    # Check Streamlit page directory
    if not PAGES_DIR.is_dir():
        render_landing_page()
        return
>>>>>>> 161fa7b5

    page_files = sorted(p.stem for p in PAGES_DIR.glob("*.py") if p.name != "__init__.py")
    if not page_files:
<<<<<<< HEAD
        log("pages directory empty")
        st.warning("No pages available — showing fallback UI.")
=======
>>>>>>> 161fa7b5
        render_landing_page()
        return

    render_main_ui()
    choice = st.sidebar.selectbox("Page", page_files)
<<<<<<< HEAD
    log(f"loading page {choice}")
=======

>>>>>>> 161fa7b5
    try:
        module = import_module(f"transcendental_resonance_frontend.pages.{choice}")
        page_main = getattr(module, "main", None)
        if callable(page_main):
            page_main()
<<<<<<< HEAD
            log(f"page {choice} loaded")
=======
>>>>>>> 161fa7b5
        else:
            st.error(f"Page '{choice}' is missing a main() function.")
    except Exception:
        tb = traceback.format_exc()
        st.error(f"Error loading page '{choice}':")
<<<<<<< HEAD
        st.text("".join(traceback.format_exception(type(e), e, e.__traceback__)))
        log(f"exception loading {choice}: {e}")

=======
        st.text(tb)
        print(tb, file=sys.stderr)
>>>>>>> 161fa7b5


if __name__ == "__main__":
<<<<<<< HEAD
    import argparse

    parser = argparse.ArgumentParser()
    parser.add_argument("--debug", action="store_true", help="Enable verbose logs")
    args = parser.parse_args()
    if args.debug:
        pass

    if os.getenv("UI_DEBUG_PRINTS", "1") != "0":
        print("__main__ entry", file=sys.stderr)

    try:
        main()
    except Exception as e:
        import traceback
        st.write("App failed with exception:")
        st.text("".join(traceback.format_exception(type(e), e, e.__traceback__)))
        if os.getenv("UI_DEBUG_PRINTS", "1") != "0":
            print(f"fatal error: {e}", file=sys.stderr)
        raise
=======
    import sys
    from streamlit.web import cli as stcli

    sys.argv = ["streamlit", "run", __file__]
    sys.exit(stcli.main())
>>>>>>> 161fa7b5
<|MERGE_RESOLUTION|>--- conflicted
+++ resolved
@@ -45,16 +45,6 @@
 PAGES_DIR = Path(__file__).resolve().parent / "transcendental_resonance_frontend" / "pages"
 
 # Toggle verbose output via env var
-<<<<<<< HEAD
-=======
-DEBUG_MODE = os.getenv("DEBUG_UI", "").lower() in {"1", "true", "yes"}
-
-def dprint(msg: str) -> None:
-    """Print debug message if ``DEBUG_UI`` is enabled."""
-    if DEBUG_MODE:
-        print(msg, file=sys.stderr)
-
->>>>>>> 161fa7b5
 if os.getenv("UI_DEBUG_PRINTS", "1") != "0":
     print("\u23F3 Booting superNova_2177 UI...", file=sys.stderr)
 from streamlit_helpers import (
@@ -883,30 +873,17 @@
         st.json(st.session_state["agent_output"])
 
 def main() -> None:
-<<<<<<< HEAD
     import streamlit as st
     def log(msg: str) -> None:
         if os.getenv("UI_DEBUG_PRINTS", "1") != "0":
             print(msg, file=sys.stderr)
 
     log("main() invoked")
+    st.set_page_config(page_title="superNova_2177", layout="wide")
     st.title("🤗//⚡//Launching main()")
-    import streamlit as st
-    import os
-    from importlib import import_module
-
-    st.set_page_config(page_title="superNova_2177", layout="wide")
     log("main() entered")
-=======
-def main() -> None:
-    """Entry point for the Streamlit UI."""
-    dprint("main() invoked")
-    st.set_page_config(page_title="superNova_2177", layout="wide")
->>>>>>> 161fa7b5
-
-    # CI health check (via query or platform env)
+
     if st.query_params.get(HEALTH_CHECK_PARAM) == "1" or os.environ.get("PATH_INFO", "").rstrip("/") == "/healthz":
-<<<<<<< HEAD
         log("health-check branch")
         st.write("ok")
         return
@@ -923,83 +900,33 @@
     page_files = sorted(
         p.stem for p in PAGES_DIR.glob("*.py") if p.name != "__init__.py"
     )
-=======
-        st.write("ok")
-        return
-
-    # Check Streamlit page directory
-    if not PAGES_DIR.is_dir():
+    if not page_files:
+        log("pages directory empty")
+        st.warning("No pages available — showing fallback UI.")
         render_landing_page()
         return
->>>>>>> 161fa7b5
-
-    page_files = sorted(p.stem for p in PAGES_DIR.glob("*.py") if p.name != "__init__.py")
-    if not page_files:
-<<<<<<< HEAD
-        log("pages directory empty")
-        st.warning("No pages available — showing fallback UI.")
-=======
->>>>>>> 161fa7b5
-        render_landing_page()
-        return
 
     render_main_ui()
     choice = st.sidebar.selectbox("Page", page_files)
-<<<<<<< HEAD
     log(f"loading page {choice}")
-=======
-
->>>>>>> 161fa7b5
     try:
+        from importlib import import_module
         module = import_module(f"transcendental_resonance_frontend.pages.{choice}")
         page_main = getattr(module, "main", None)
         if callable(page_main):
             page_main()
-<<<<<<< HEAD
             log(f"page {choice} loaded")
-=======
->>>>>>> 161fa7b5
         else:
             st.error(f"Page '{choice}' is missing a main() function.")
-    except Exception:
+    except Exception as e:
         tb = traceback.format_exc()
         st.error(f"Error loading page '{choice}':")
-<<<<<<< HEAD
-        st.text("".join(traceback.format_exception(type(e), e, e.__traceback__)))
+        st.text(tb)
         log(f"exception loading {choice}: {e}")
 
-=======
-        st.text(tb)
-        print(tb, file=sys.stderr)
->>>>>>> 161fa7b5
-
-
 if __name__ == "__main__":
-<<<<<<< HEAD
-    import argparse
-
-    parser = argparse.ArgumentParser()
-    parser.add_argument("--debug", action="store_true", help="Enable verbose logs")
-    args = parser.parse_args()
-    if args.debug:
-        pass
-
-    if os.getenv("UI_DEBUG_PRINTS", "1") != "0":
-        print("__main__ entry", file=sys.stderr)
-
-    try:
-        main()
-    except Exception as e:
-        import traceback
-        st.write("App failed with exception:")
-        st.text("".join(traceback.format_exception(type(e), e, e.__traceback__)))
-        if os.getenv("UI_DEBUG_PRINTS", "1") != "0":
-            print(f"fatal error: {e}", file=sys.stderr)
-        raise
-=======
     import sys
     from streamlit.web import cli as stcli
 
     sys.argv = ["streamlit", "run", __file__]
-    sys.exit(stcli.main())
->>>>>>> 161fa7b5
+    sys.exit(stcli.main())