import sys
from pathlib import Path
import importlib.util

_orig_find_spec = importlib.util.find_spec


def _safe_find_spec(name, package=None):
    try:
        return _orig_find_spec(name, package)
    except ValueError:
        return None

importlib.util.find_spec = _safe_find_spec

# Ensure ``sqlalchemy.orm.select`` is available when SQLAlchemy is installed.
try:  # pragma: no cover - optional dependency
    import sqlalchemy
    import sqlalchemy.orm
    if not hasattr(sqlalchemy.orm, "select"):
        sqlalchemy.orm.select = sqlalchemy.select
except Exception:
    pass

ROOT_DIR = Path(__file__).resolve().parents[1]
if str(ROOT_DIR) not in sys.path:
    sys.path.insert(0, str(ROOT_DIR))
sys.modules.setdefault("conftest", sys.modules[__name__])

try:
    import db_models  # noqa: F401
except Exception:  # pragma: no cover - handle optional dependency
    pass

# Provide a lightweight stub for the heavy ``superNova_2177`` module so tests do
# not require optional scientific dependencies.
if "superNova_2177" not in sys.modules:
    import types
    import importlib
    import importlib.machinery
    import uuid
    from decimal import Decimal
    from functools import lru_cache

    stub_sn = types.ModuleType("superNova_2177")
    # Mark as a stub so modules can detect and optionally reload the real one if
    # desired. ``__file__`` mimics a module path to signal stubbing.
    stub_sn.__file__ = "superNova_2177_stub"

    class Config:
        """Lightweight stand-in mirroring ``superNova_2177.Config`` attributes."""

        ROOT_INITIAL_VALUE = Decimal("1000000")
        TREASURY_SHARE = Decimal("0.3333")
        REACTOR_SHARE = Decimal("0.3333")
        CREATOR_SHARE = Decimal("0.3334")
        KARMA_MINT_THRESHOLD = Decimal("100")
        MIN_IMPROVEMENT_LEN = 50
        EMOJI_WEIGHTS = {"👍": Decimal("1"), "❤️": Decimal("2")}
        DAILY_DECAY = Decimal("0.99")
        SNAPSHOT_INTERVAL = 100
        MAX_INPUT_LENGTH = 10000
        VAX_PATTERNS = {"block": [r"\b(blocked_word)\b"]}
        VAX_FUZZY_THRESHOLD = 2
        REACTOR_KARMA_PER_REACT = Decimal("1")
        CREATOR_KARMA_PER_REACT = Decimal("2")
        NETWORK_CENTRALITY_BONUS_MULTIPLIER = Decimal("5")
        CREATIVE_LEAP_NOISE_STD = 0.01
        BOOTSTRAP_Z_SCORE = 1.96
        FUZZINESS_RANGE_LOW = 0.1
        FUZZINESS_RANGE_HIGH = 0.4
        INTERFERENCE_FACTOR = 0.01
        DEFAULT_ENTANGLEMENT_FACTOR = 0.5
        CREATE_PROBABILITY_CAP = 0.9
        LIKE_PROBABILITY_CAP = 0.8
        FOLLOW_PROBABILITY_CAP = 0.6
        INFLUENCE_MULTIPLIER = 1.2
        ENTROPY_MULTIPLIER = 0.8
        CONTENT_ENTROPY_WINDOW_HOURS = 24
        NEGENTROPY_SAMPLE_LIMIT = 100
        DISSONANCE_SIMILARITY_THRESHOLD = 0.8
        CREATIVE_LEAP_THRESHOLD = 0.5
        ENTROPY_REDUCTION_STEP = Decimal("0.2")
        VOTING_DEADLINE_HOURS = 72
        CREATIVE_BARRIER_POTENTIAL = Decimal("5000.0")
        SYSTEM_ENTROPY_BASE = 1000.0
        CREATION_COST_BASE = Decimal("1000.0")
        ENTROPY_MODIFIER_SCALE = 2000.0
        ENTROPY_INTERVENTION_THRESHOLD = 1200.0
        ENTROPY_INTERVENTION_STEP = 50.0
        ENTROPY_CHAOS_THRESHOLD = 1500.0
        CROSS_REMIX_CREATOR_SHARE = Decimal("0.34")
        CROSS_REMIX_TREASURY_SHARE = Decimal("0.33")
        CROSS_REMIX_COST = Decimal("10")
        REACTION_ESCROW_RELEASE_FACTOR = Decimal("100")
        PASSIVE_AURA_UPDATE_INTERVAL_SECONDS = 3600
        PROPOSAL_LIFECYCLE_INTERVAL_SECONDS = 300
        NONCE_CLEANUP_INTERVAL_SECONDS = 3600
        NONCE_EXPIRATION_SECONDS = 86400
        CONTENT_ENTROPY_UPDATE_INTERVAL_SECONDS = 600
        NETWORK_CENTRALITY_UPDATE_INTERVAL_SECONDS = 3600
        PROACTIVE_INTERVENTION_INTERVAL_SECONDS = 3600
        AI_PERSONA_EVOLUTION_INTERVAL_SECONDS = 86400
        GUINNESS_PURSUIT_INTERVAL_SECONDS = 86400 * 3
        ANNUAL_AUDIT_INTERVAL_SECONDS = 86400 * 365
        METRICS_PORT = 8001
        INFLUENCE_THRESHOLD_FOR_AURA_GAIN = 0.1
        PASSIVE_AURA_GAIN_MULTIPLIER = Decimal("10.0")
        AI_PERSONA_INFLUENCE_THRESHOLD = Decimal("1000.0")
        MIN_GUILD_COUNT_FOR_GUINNESS = 500
        QUANTUM_TUNNELING_ENABLED = True
        FUZZY_ANALOG_COMPUTATION_ENABLED = False
        GENESIS_BONUS_DECAY_YEARS = 4
        GOV_QUORUM_THRESHOLD = Decimal("0.5")
        GOV_SUPERMAJORITY_THRESHOLD = Decimal("0.9")
        GOV_EXECUTION_TIMELOCK_SEC = 259200
        ALLOWED_POLICY_KEYS = ["DAILY_DECAY", "KARMA_MINT_THRESHOLD"]
        SPECIES = ["human", "ai", "company"]

        @staticmethod
        @lru_cache(maxsize=1)
        def get_emoji_weights() -> dict:
            return Config.EMOJI_WEIGHTS

    stub_sn.Config = Config
    stub_sn.Harmonizer = type("Harmonizer", (), {})
    stub_sn.VibeNode = type("VibeNode", (), {})
    stub_sn.vibenode_likes = type(
        "vibenode_likes",
        (),
        {"c": types.SimpleNamespace(harmonizer_id=None, vibenode_id=None)},
    )
    class InMemoryStorage:
        def __init__(self):
            self.users = {}
            self.coins = {}
            self.listings = {}

        def get_user(self, name):
            return self.users.get(name)

        def set_user(self, name, data):
            self.users[name] = data

        def get_coin(self, cid):
            return self.coins.get(cid)

        def set_coin(self, cid, data):
            self.coins[cid] = data

        def get_marketplace_listing(self, lid):
            return self.listings.get(lid)

        def set_marketplace_listing(self, lid, data):
            self.listings[lid] = data

        def delete_marketplace_listing(self, lid):
            self.listings.pop(lid, None)

    class SystemStateService:
        def __init__(self, db):
            pass

    class CosmicNexus:
        def __init__(self, session_factory, state_service):
            self.session_factory = session_factory
            self.state_service = state_service

    class RemixAgent:
        def __init__(self, cosmic_nexus, filename=None, snapshot=None):
            self.cosmic_nexus = cosmic_nexus
            self.storage = InMemoryStorage()
            self.config = Config()

        def process_event(self, event):
            ev = event.get("event")
            if ev == "ADD_USER":
                root_id = event.get("root_coin_id") or f"root_{uuid.uuid4().hex}"
                self.storage.set_user(
                    event["user"],
                    {
                        "root_coin_id": root_id,
                        "karma": event.get("karma", "0"),
                        "consent_given": event.get("consent", True),
                        "is_genesis": event.get("is_genesis", False),
                        "coins_owned": [root_id],
                    },
                )
                self.storage.set_coin(
                    root_id,
                    {
                        "owner": event["user"],
                        "value": event.get(
                            "root_coin_value", str(self.config.ROOT_INITIAL_VALUE)
                        ),
                        "is_root": True,
                    },
                )
            elif ev == "MINT":
                user = self.storage.get_user(event["user"])
                if user:
                    karma = Decimal(user.get("karma", "0"))
                    bypass = event.get("genesis_creator") or event.get("genesis_bonus_applied")
                    if (
                        not user.get("is_genesis")
                        and not bypass
                        and karma < self.config.KARMA_MINT_THRESHOLD
                    ):
                        return
                    root_coin = self.storage.get_coin(event.get("root_coin_id"))
                    if root_coin and root_coin.get("owner") == event["user"]:
                        self.storage.set_coin(
                            event["coin_id"],
                            {"owner": event["user"], "value": event.get("value", "0")},
                        )
            elif ev == "REVOKE_CONSENT":
                u = self.storage.get_user(event["user"])
                if u:
                    u["consent_given"] = False
            elif ev == "LIST_COIN_FOR_SALE":
                self.storage.set_marketplace_listing(
                    event["listing_id"],
                    {
                        "coin_id": event["coin_id"],
                        "seller": event["seller"],
                        "price": event.get("price", "0"),
                    },
                )
            elif ev == "BUY_COIN":
                listing = self.storage.get_marketplace_listing(event["listing_id"])
                if listing:
                    coin = self.storage.get_coin(listing["coin_id"])
                    buyer = self.storage.get_user(event["buyer"])
                    seller = self.storage.get_user(listing.get("seller"))
                    if (
                        coin
                        and buyer
                        and seller
                        and (buyer_root := self.storage.get_coin(buyer.get("root_coin_id")))
                        and (seller_root := self.storage.get_coin(seller.get("root_coin_id")))
                    ):
                        price = Decimal(str(listing.get("price", "0")))
                        total = Decimal(str(event.get("total_cost", price)))
                        buyer_val = Decimal(str(buyer_root.get("value", "0")))
                        if buyer_val >= total:
                            buyer_root["value"] = str(buyer_val - total)
                            seller_root["value"] = str(
                                Decimal(str(seller_root.get("value", "0"))) + price
                            )
                            coin_id = listing["coin_id"]
                            coin["owner"] = event["buyer"]
                            buyer.setdefault("coins_owned", []).append(coin_id)
                            seller_coins = seller.setdefault("coins_owned", [])
                            if coin_id in seller_coins:
                                seller_coins.remove(coin_id)
                            self.storage.set_coin(buyer["root_coin_id"], buyer_root)
                            self.storage.set_coin(seller["root_coin_id"], seller_root)
                            self.storage.set_coin(coin_id, coin)
                            self.storage.set_user(event["buyer"], buyer)
                            self.storage.set_user(listing.get("seller"), seller)
                            self.storage.delete_marketplace_listing(event["listing_id"])
            elif ev == "REACT":
                coin = self.storage.get_coin(event["coin_id"])
                if coin:
                    owner = self.storage.get_user(coin["owner"])
                    if owner:
                        owner["karma"] = str(float(owner.get("karma", "0")) + 1)

        def self_improve(self):
            """Analyze recent diary entries and suggest improvements."""
            import json
            try:
                from virtual_diary import load_entries
            except Exception:
                return []

            try:
                entries = load_entries(limit=20)
            except Exception:
                entries = []

            fail_count = 0
            contradictions = 0
            action_results = {}
            for entry in entries:
                text = json.dumps(entry)
                if "fail" in text.lower():
                    fail_count += 1
                action = entry.get("action")
                result = entry.get("result")
                if action and result is not None:
                    prev = action_results.get(action)
                    if prev is not None and prev != result:
                        contradictions += 1
                    action_results[action] = result

            suggestions = []
            if fail_count >= 3:
                suggestions.append(
                    "multiple failures detected: revision recommended"
                )
            if contradictions:
                suggestions.append("contradictory actions detected: review logic")

            if not suggestions and not entries:
                suggestions.append("no diary entries found")

            if suggestions:
                try:
                    Config.ENTROPY_MULTIPLIER += 0.01
                except Exception:
                    pass

            return suggestions

    stub_sn.InMemoryStorage = InMemoryStorage
    stub_sn.SystemStateService = SystemStateService
    stub_sn.CosmicNexus = CosmicNexus
    stub_sn.RemixAgent = RemixAgent
    stub_sn.LogChain = type("LogChain", (), {"__init__": lambda self, f: None, "add": lambda self, e: None})
    import stubs.sqlalchemy_stub as sa_stub
    stub_engine = sa_stub.create_engine("sqlite:///:memory:")
    stub_sn.engine = stub_engine
    stub_sn.SessionLocal = sa_stub.sessionmaker(bind=stub_engine)
    stub_sn.Base = sa_stub.declarative_base()
    stub_sn.USE_IN_MEMORY_STORAGE = True

    # Import FastAPI components with a lightweight fallback when the real
    # package isn't installed.  This avoids ``ModuleNotFoundError`` during test
    # collection in minimal environments.
    try:
        from fastapi import FastAPI, HTTPException, Depends
        from fastapi.security import OAuth2PasswordBearer, OAuth2PasswordRequestForm
    except Exception:  # pragma: no cover - optional dependency
        import types

        fastapi_stub = types.ModuleType("fastapi")
        # Avoid providing a ModuleSpec so ``importlib.util.find_spec('fastapi')``
        # returns ``None`` when FastAPI isn't installed. This ensures the tests
        # don't try to import the real package in minimal environments.
        fastapi_stub.__spec__ = None

        class FastAPI:
            def __init__(self, *a, **kw):
                pass

            def _decorator(self, *a, **kw):
                def wrapper(func):
                    return func
                return wrapper

            post = _decorator
            get = _decorator

        fastapi_stub.FastAPI = FastAPI
        fastapi_stub.Depends = lambda x=None: None
        fastapi_stub.HTTPException = type("HTTPException", (), {})
        security = types.ModuleType("fastapi.security")

        class OAuth2PasswordBearer:
            def __init__(self, tokenUrl: str, **_kw):
                self.tokenUrl = tokenUrl

        security.OAuth2PasswordBearer = OAuth2PasswordBearer
        security.OAuth2PasswordRequestForm = object

        sys.modules.setdefault("fastapi", fastapi_stub)
        sys.modules.setdefault("fastapi.security", security)
        from fastapi import FastAPI, HTTPException, Depends
        from fastapi.security import OAuth2PasswordBearer, OAuth2PasswordRequestForm

    app = FastAPI()
    oauth = OAuth2PasswordBearer(tokenUrl="/token")

    storage = InMemoryStorage()

    @app.post("/users/register", status_code=201)
    async def register(data: dict):
        if storage.get_user(data["username"]) or any(
            u.get("email") == data["email"] for u in storage.users.values()
        ):
            raise HTTPException(status_code=400)
        storage.set_user(
            data["username"],
            {"email": data["email"], "password": data.get("password")},
        )
        return {"username": data["username"]}

    @app.post("/token")
    async def token(form: OAuth2PasswordRequestForm = Depends()):
        user = storage.get_user(form.username)
        if not user or user.get("password") != form.password:
            raise HTTPException(status_code=401)
        return {"access_token": f"token-{form.username}"}

    def get_user(token: str = Depends(oauth)):
        name = token.removeprefix("token-")
        user = storage.get_user(name)
        if not user:
            raise HTTPException(status_code=401)
        return name

    @app.get("/users/me")
    async def me(username: str = Depends(get_user)):
        return {"username": username}

    @app.get("/status")
    async def status():
        return {"status": "ok"}

    @app.get("/network-analysis/")
    async def analysis(username: str = Depends(get_user)):
        return {"nodes": [], "edges": []}

    @app.post("/users/{target}/follow")
    async def follow(target: str, username: str = Depends(get_user)):
        if not storage.get_user(target):
            raise HTTPException(status_code=404)
        return {"follower": username, "target": target}

    @app.post("/users/{target}/unfollow")
    async def unfollow(target: str, username: str = Depends(get_user)):
        if not storage.get_user(target):
            raise HTTPException(status_code=404)
        return {"follower": username, "target": target}

    stub_sn.app = app
    stub_sn.AddUserPayload = dict
    stub_sn.MintPayload = dict
    stub_sn.ReactPayload = dict
    stub_sn.MarketplaceListPayload = dict
    stub_sn.MarketplaceBuyPayload = dict
    stub_sn.RevokeConsentPayload = dict
    stub_sn.ts = lambda: "1970-01-01T00:00:00Z"
    sys.modules["superNova_2177"] = stub_sn

try:
    import nicegui  # noqa: F401
except ImportError:  # pragma: no cover - fallback stub
    import types

    stub = types.ModuleType("nicegui")
    stub.ui = types.SimpleNamespace(page=lambda *_args, **_kw: (lambda f: f))
    sys.modules["nicegui"] = stub

for mod_name in [
    "fastapi",
    "sqlalchemy",
    "sqlalchemy.orm",
    "requests",
    "pydantic",
    "pydantic_settings",
    "redis",
    "passlib",
    "jose",
    "governance_reviewer",
    "structlog",
    "prometheus_client",
    "httpx",
    "pytest_asyncio",
    "numpy",
    "dateutil",
]:
    if mod_name not in sys.modules:
        try:  # Prefer the real library when available
            __import__(mod_name)
            continue
        except Exception:
            pass
        stub = types.ModuleType(mod_name)
        if mod_name == "fastapi":
            stub.FastAPI = object
            stub.Depends = lambda x=None: None
            stub.HTTPException = type("HTTPException", (), {})
            stub.Query = lambda *a, **kw: None
            stub.File = lambda *a, **kw: None
            stub.Form = lambda *a, **kw: None
            stub.Body = lambda *a, **kw: None
            stub.UploadFile = type("UploadFile", (), {})
            stub.status = types.SimpleNamespace(HTTP_200_OK=200)
            stub.BackgroundTasks = lambda *a, **kw: None
            responses = types.ModuleType("fastapi.responses")
            responses.HTMLResponse = object
            responses.JSONResponse = object
            sys.modules["fastapi.responses"] = responses
            security = types.ModuleType("fastapi.security")
            class OAuth2PasswordBearer:
                def __init__(self, tokenUrl: str, **_kw):
                    self.tokenUrl = tokenUrl

            security.OAuth2PasswordBearer = OAuth2PasswordBearer
            security.OAuth2PasswordRequestForm = object
            sys.modules["fastapi.security"] = security
            middleware = types.ModuleType("fastapi.middleware.cors")
            middleware.CORSMiddleware = object
            sys.modules["fastapi.middleware.cors"] = middleware
        if mod_name == "sqlalchemy.orm":
            import stubs.sqlalchemy_stub as sa_stub

            stub.Session = sa_stub.Session
            stub.sessionmaker = sa_stub.sessionmaker
            stub.relationship = sa_stub.relationship
            stub.declarative_base = sa_stub.declarative_base
            stub.DeclarativeBase = sa_stub.declarative_base().__class__
            stub.select = sa_stub.select
        if mod_name == "sqlalchemy":
            import stubs.sqlalchemy_stub as sa_stub

            stub.__path__ = []
            for attr in [
                "Column",
                "Integer",
                "String",
                "Text",
                "Boolean",
                "DateTime",
                "ForeignKey",
                "Table",
                "Float",
                "JSON",
                "create_engine",
                "select",
                "func",
            ]:
                setattr(stub, attr, getattr(sa_stub, attr))
            exc_mod = types.ModuleType("sqlalchemy.exc")
            exc_mod.IntegrityError = sa_stub.IntegrityError
            sys.modules["sqlalchemy.exc"] = exc_mod
        if mod_name == "pydantic":
            class BaseModel:
                pass

            stub.BaseModel = BaseModel
            stub.Field = lambda *a, **kw: None
            stub.EmailStr = str
            stub.ValidationError = type("ValidationError", (), {})
        if mod_name == "pydantic_settings":
            class BaseSettings:
                pass

            stub.BaseSettings = BaseSettings
        if mod_name == "redis":
            redis_stub = types.ModuleType(mod_name)
            redis_stub.Redis = object

            def from_url(*a, **kw):
                return redis_stub.Redis

            redis_stub.from_url = from_url
            stub = redis_stub
        if mod_name == "passlib":
            class CryptContext:
                def __init__(self, *a, **kw):
                    pass

            ctx_mod = types.ModuleType("passlib.context")
            ctx_mod.CryptContext = CryptContext
            stub.context = ctx_mod
            sys.modules["passlib.context"] = ctx_mod
        if mod_name == "jose":
            def _encode(payload, *_a, **_kw):
                """Return a predictable token for tests."""
                return f"token-{payload['sub']}"

            def _decode(token, *_a, **_kw):
                """Reverse ``_encode`` back to a payload."""
                prefix = "token-"
                if token.startswith(prefix):
                    return {"sub": token[len(prefix):]}
                return {}

            stub.jwt = types.SimpleNamespace(encode=_encode, decode=_decode)
            stub.JWTError = type("JWTError", (), {})
        if mod_name == "governance_reviewer":
            def _noop(*_a, **_kw):
                return {}

            stub.evaluate_governance_risks = _noop
            stub.apply_governance_actions = _noop
        if mod_name == "structlog":
            def _logger(*_a, **_kw):
                ns = types.SimpleNamespace()
                def _noop(*a, **k):
                    return None
                ns.info = _noop
                ns.warning = _noop
                ns.error = _noop
                ns.bind = lambda *a, **k: ns
                return ns

            stub.get_logger = _logger
            stub.configure = lambda *a, **k: None
            stub.stdlib = types.SimpleNamespace(
                filter_by_level=None,
                add_log_level=None,
                add_logger_name=None,
                LoggerFactory=object,
                BoundLogger=object,
            )
            stub.processors = types.SimpleNamespace(
                TimeStamper=lambda **_kw: None,
                StackInfoRenderer=lambda: None,
                format_exc_info=None,
                UnicodeDecoder=lambda: None,
                JSONRenderer=lambda: None,
            )
        if mod_name == "prometheus_client":
            class _Collector:
                def __init__(self, *a, **k):
                    pass

            stub.Counter = _Collector
            stub.Gauge = _Collector
            stub.Histogram = _Collector
            stub.start_http_server = lambda *a, **kw: None
            stub.REGISTRY = types.SimpleNamespace(_names_to_collectors={})
        if mod_name == "httpx":
            class Response:
                def __init__(self, status_code=200, json_data=None):
                    self.status_code = status_code
                    self._json = json_data or {}

                def json(self):
                    return self._json

            class AsyncClient:
                def __init__(self, *a, **kw):
                    pass

                async def __aenter__(self):
                    return self

                async def __aexit__(self, exc_type, exc, tb):
                    return False

                async def post(self, *a, **kw):
                    return Response()

                async def get(self, *a, **kw):
                    return Response(status_code=404)

            class ASGITransport:
                def __init__(self, *a, **kw):
                    self.app = kw.get("app")

            stub.AsyncClient = AsyncClient
            stub.ASGITransport = ASGITransport
            stub.Response = Response
        if mod_name == "pytest_asyncio":
            import pytest

            def fixture(*args, **kwargs):
                """Fallback to ``pytest.fixture`` when pytest-asyncio is missing."""
                return pytest.fixture(*args, **kwargs)

            stub.fixture = fixture
        if mod_name == "numpy":
            import math
            class _Array(list):
                def mean(self):
                    return sum(float(x) for x in self) / len(self) if self else 0.0

            stub.array = lambda x, dtype=float: _Array(dtype(v) for v in x)
            stub.ndarray = list
            stub.stack = lambda arrays: arrays
            stub.zeros = lambda shape, dtype=float: [0.0] * shape if isinstance(shape, int) else [[0.0] * shape[1] for _ in range(shape[0])]
            stub.isscalar = lambda obj: not hasattr(obj, "__iter__")

            def _trapz(y, x):
                area = 0.0
                for i in range(1, len(x)):
                    area += (x[i] - x[i - 1]) * (y[i] + y[i - 1]) / 2.0
                return area

            stub.trapz = _trapz
            stub.trapezoid = _trapz

            def _linspace(start, stop, num, endpoint=True):
                if num <= 0:
                    return []
                if num == 1:
                    return [float(stop if endpoint else start)]
                if endpoint:
                    step = (stop - start) / (num - 1)
                    return [start + i * step for i in range(num)]
                else:
                    step = (stop - start) / num
                    return [start + i * step for i in range(num)]

            stub.linspace = _linspace
            stub.log = lambda v: math.log(v)
            stub.exp = lambda v: math.exp(v)

            def _clip(a, a_min, a_max):
                try:
                    return [
                        _clip(x, a_min, a_max) for x in a
                    ]  # type: ignore[arg-type]
                except TypeError:
                    return max(a_min, min(a_max, float(a)))

            def _polyfit(x, y, deg):
                n = len(x)
                if n == 0:
                    return 0.0, 0.0
                mean_x = sum(x) / n
                mean_y = sum(y) / n
                num = sum((xi - mean_x) * (yi - mean_y) for xi, yi in zip(x, y))
                den = sum((xi - mean_x) ** 2 for xi in x) or 1.0
                slope = num / den
                intercept = mean_y - slope * mean_x
                return slope, intercept

            stub.clip = _clip
            stub.polyfit = _polyfit

            # bool_ is used as an alias for Python's ``bool`` within the test
            # suite.  Define it here so that the NumPy stub mirrors the real
            # module interface and avoid ``AttributeError`` when ``numpy.bool_``
            # is accessed.  Provide float_ and int_ aliases as well so code that
            # expects these numpy scalar types continues to operate when running
            # against the lightweight stub.
            stub.bool_ = bool
            stub.float_ = float
            stub.int_ = int
        if mod_name == "dateutil":
            parser_mod = types.ModuleType("dateutil.parser")
            def _parse(val):
                from datetime import datetime
                return datetime.fromisoformat(val.replace("Z", "+00:00"))
            parser_mod.parse = _parse
            parser_mod.isoparse = _parse
            stub.parser = parser_mod
            sys.modules["dateutil.parser"] = parser_mod
        sys.modules[mod_name] = stub

# Provide a minimal networkx stub if the real package is unavailable
try:  # pragma: no cover - prefer real networkx when present
    import networkx as nx  # noqa: F401
except Exception:  # pragma: no cover - lightweight fallback
    import types
    from typing import Dict, Iterable, Any, List

    class _NodeView(dict):
        """Minimal dictionary-like node view supporting call syntax."""

        def __call__(self):
            return list(self.keys())

    class DiGraph:
        def __init__(self):
            self._adj: Dict[Any, Dict[Any, Dict[str, Any]]] = {}
            self._nodes = _NodeView()

        @property
        def nodes(self) -> _NodeView:
            return self._nodes

        def add_node(self, node: Any, **attrs) -> None:
            self._adj.setdefault(node, {})
            self._nodes.setdefault(node, {}).update(attrs)

        def add_edge(self, u: Any, v: Any, weight: float = 1.0, **attrs) -> None:
            self.add_node(u)
            self.add_node(v)
            data = {"weight": weight}
            data.update(attrs)
            self._adj[u][v] = data

        def successors(self, node: Any):
            return self._adj.get(node, {}).keys()

        def predecessors(self, node: Any):
            return [n for n, nbrs in self._adj.items() if node in nbrs]

        def edges(self, data: bool = False):
            for u, nbrs in self._adj.items():
                for v, attr in nbrs.items():
                    yield (u, v, attr) if data else (u, v)

        def number_of_nodes(self) -> int:
            return len(self._nodes)

        def number_of_edges(self) -> int:
            return sum(len(nbrs) for nbrs in self._adj.values())

        def copy(self) -> "DiGraph":
            g = DiGraph()
            for n, attr in self.nodes.items():
                g.add_node(n, **attr)
            for u, nbrs in self._adj.items():
                for v, data in nbrs.items():
                    g.add_edge(u, v, **data)
            return g

        def has_edge(self, u: Any, v: Any) -> bool:
            return v in self._adj.get(u, {})

        def __contains__(self, node: Any) -> bool:
            return node in self._adj

        def get_edge_data(self, u: Any, v: Any, default=None) -> Dict[str, float]:
            return self._adj.get(u, {}).get(v, default)

        def __getitem__(self, node: Any):
            return self._adj[node]

    def pagerank(graph: DiGraph, alpha: float = 0.85, max_iter: int = 100) -> Dict[Any, float]:
        nodes = list(graph._adj)
        n = len(nodes)
        if n == 0:
            return {}
        rank = {node: 1.0 / n for node in nodes}
        for _ in range(max_iter):
            prev = rank.copy()
            for node in nodes:
                r = (1.0 - alpha) / n
                for nbr in nodes:
                    if node in graph._adj[nbr]:
                        outdeg = len(graph._adj[nbr])
                        r += alpha * prev[nbr] / outdeg
                rank[node] = r
            if max(abs(rank[n] - prev[n]) for n in nodes) < 1e-6:
                break
        return rank

    def has_path(graph: DiGraph, source: Any, target: Any) -> bool:
        visited = set()
        stack = [source]
        while stack:
            node = stack.pop()
            if node == target:
                return True
            if node in visited:
                continue
            visited.add(node)
            stack.extend(graph.successors(node))
        return False

    def all_simple_paths(graph: DiGraph, source: Any, target: Any) -> Iterable[List[Any]]:
        path = [source]
        visited = {source}

        def dfs(current):
            if current == target:
                yield list(path)
                return
            for nbr in graph.successors(current):
                if nbr not in visited:
                    visited.add(nbr)
                    path.append(nbr)
                    yield from dfs(nbr)
                    path.pop()
                    visited.remove(nbr)

        yield from dfs(source)

    stub_nx = types.ModuleType("networkx")
    stub_nx.DiGraph = DiGraph
    stub_nx.pagerank = pagerank
    stub_nx.has_path = has_path
    stub_nx.all_simple_paths = all_simple_paths
    sys.modules["networkx"] = stub_nx

import pytest


def _setup_sqlite(monkeypatch, db_path):
    """Create an isolated engine and session factory bound to ``db_path``."""
    from sqlalchemy import create_engine
    from sqlalchemy.orm import sessionmaker
    import db_models, sys, pytest

    mod = getattr(create_engine, "__module__", "")
    name = getattr(create_engine, "__name__", "")
    if (
        "stubs" in mod
        or mod != "sqlalchemy.engine"
        or name == "<lambda>"
    ):
        pytest.skip("SQLAlchemy not available")

    try:
        engine = create_engine(
            f"sqlite:///{db_path}", connect_args={"check_same_thread": False}
        )
    except Exception:
        pytest.skip("SQLAlchemy not available")

    if engine is None:
        pytest.skip("SQLAlchemy not available")

    Session = sessionmaker(autocommit=False, autoflush=False, bind=engine)
    if Session is None:
        pytest.skip("SQLAlchemy not available")

    old_engine = getattr(db_models, "engine", None)
    old_session = getattr(db_models, "SessionLocal", None)

    monkeypatch.setattr(db_models, "engine", engine, raising=False)
    monkeypatch.setattr(db_models, "SessionLocal", Session, raising=False)
    monkeypatch.setattr(db_models.Base.metadata, "bind", engine, raising=False)

    for mod in list(sys.modules.values()):
        try:
            if getattr(mod, "engine", None) is old_engine:
                monkeypatch.setattr(mod, "engine", engine, raising=False)
            if getattr(mod, "SessionLocal", None) is old_session:
                monkeypatch.setattr(mod, "SessionLocal", Session, raising=False)
            base = getattr(mod, "Base", None)
            if base is not None:
<<<<<<< HEAD
                try:
                    metadata = getattr(base, "metadata", None)
                except Exception:
                    continue
                if metadata and getattr(metadata, "bind", None) is old_engine:
=======
                metadata = getattr(base, "metadata", None)
                if metadata and getattr(metadata, "bind", None) is not engine:
>>>>>>> 36b72534
                    monkeypatch.setattr(metadata, "bind", engine, raising=False)
        except AttributeError:
            continue

    db_models.Base.metadata.create_all(bind=engine)

    def teardown():
        db_models.Base.metadata.drop_all(bind=engine)
        engine.dispose()

    return engine, Session, teardown


@pytest.fixture
def test_db(tmp_path, monkeypatch):
    """Provide an isolated SQLite session for tests."""
    engine, SessionLocal, teardown = _setup_sqlite(monkeypatch, tmp_path / "test.db")
    db = SessionLocal()
    try:
        yield db
    finally:
        db.close()
        teardown()


@pytest.fixture
def mock_config(monkeypatch):
    """Temporarily override ``superNova_2177.Config`` attributes for a test.

    Usage::

        def test_something(mock_config):
            mock_config(BOOTSTRAP_Z_SCORE=2.58, CREATE_PROBABILITY_CAP=0.5)
            ...  # run assertions relying on overridden values

    The original configuration values are restored automatically after the
    requesting test finishes. This fixture can also be used with
    ``pytest.mark.parametrize`` by calling ``mock_config`` within the test body
    to apply per-parameter overrides.
    """

    def apply(**overrides):
        for key, value in overrides.items():
            monkeypatch.setattr(sys.modules["superNova_2177"].Config, key, value)

    yield apply

    monkeypatch.undo()<|MERGE_RESOLUTION|>--- conflicted
+++ resolved
@@ -909,16 +909,12 @@
                 monkeypatch.setattr(mod, "SessionLocal", Session, raising=False)
             base = getattr(mod, "Base", None)
             if base is not None:
-<<<<<<< HEAD
                 try:
                     metadata = getattr(base, "metadata", None)
                 except Exception:
                     continue
                 if metadata and getattr(metadata, "bind", None) is old_engine:
-=======
-                metadata = getattr(base, "metadata", None)
-                if metadata and getattr(metadata, "bind", None) is not engine:
->>>>>>> 36b72534
+
                     monkeypatch.setattr(metadata, "bind", engine, raising=False)
         except AttributeError:
             continue
