--- conflicted
+++ resolved
@@ -11,7 +11,6 @@
     assert set(result["routes"]) == set(ROUTES.keys())
 
 
-<<<<<<< HEAD
 @pytest.mark.asyncio
 async def test_new_routes_exposed():
     result = await dispatch_route("list_routes", {})
@@ -23,7 +22,8 @@
         "forecast_consensus_agent",
     ]:
         assert name in result["routes"]
-=======
+
+
 class DummyAgent:
     def __init__(self):
         self.jobs = {}
@@ -66,4 +66,3 @@
         assert status == {"status": "done", "result": {"value": 5}}
     finally:
         ROUTES.pop("slow_test", None)
->>>>>>> c6f6bb5e
