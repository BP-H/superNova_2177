import pytest

from frontend_bridge import dispatch_route
from validators import ui_hook
from hooks import events

# STRICTLY A SOCIAL MEDIA PLATFORM
# Intellectual Property & Artistic Inspiration
# Legal & Ethical Safeguards


class DummyHookManager:
    def __init__(self):
        self.events = []
        self._hooks = {}

    def fire_hooks(self, name, *args, **kwargs):
        self.events.append((name, args, kwargs))

    async def trigger(self, name, *args, **kwargs):
        self.events.append((name, args, kwargs))
        for func in self._hooks.get(name, []):
            await func(*args, **kwargs)

    def register_hook(self, name, func):
        self._hooks.setdefault(name, []).append(func)


@pytest.mark.asyncio
async def test_update_reputations_ui_emits_event(monkeypatch):
    dummy = DummyHookManager()
    monkeypatch.setattr(ui_hook, "hook_manager", dummy, raising=False)

    called = {}

    def fake_update(vals, db=None):
        called["vals"] = vals
        return {"reputations": {"v1": 0.5}, "diversity": {}}

    monkeypatch.setattr(ui_hook, "update_validator_reputations", fake_update)

    payload = {"validations": [{"validator_id": "v1", "score": 0.7}]}

    result = await dispatch_route("update_validator_reputations", payload, db=object())


    assert result == {"reputations": {"v1": 0.5}, "diversity": {}}
    assert called["vals"] == payload["validations"]
<<<<<<< HEAD
    assert dummy.events == [(events.VALIDATOR_REPUTATIONS, (result,), {})]
=======
    assert dummy.events == [("reputations_updated", (result,), {})]


@pytest.mark.asyncio
async def test_compute_diversity_ui_emits_event(monkeypatch):
    events = []

    async def listener(data):
        events.append(data)

    monkeypatch.setattr(ui_hook, "ui_hook_manager", DummyHookManager(), raising=False)
    ui_hook.ui_hook_manager.register_hook("diversity_score_computed", listener)

    def fake_compute(vals):
        return {"diversity_score": 0.6, "flags": []}

    monkeypatch.setattr(ui_hook, "compute_diversity_score", fake_compute)

    payload = {"validations": [{"validator_id": "v"}]}

    result = await ui_hook.compute_diversity_ui(payload)

    assert result == {"diversity_score": 0.6, "flags": []}
    assert events == [result]
>>>>>>> 599fbe71
<|MERGE_RESOLUTION|>--- conflicted
+++ resolved
@@ -46,9 +46,7 @@
 
     assert result == {"reputations": {"v1": 0.5}, "diversity": {}}
     assert called["vals"] == payload["validations"]
-<<<<<<< HEAD
     assert dummy.events == [(events.VALIDATOR_REPUTATIONS, (result,), {})]
-=======
     assert dummy.events == [("reputations_updated", (result,), {})]
 
 
@@ -73,4 +71,3 @@
 
     assert result == {"diversity_score": 0.6, "flags": []}
     assert events == [result]
->>>>>>> 599fbe71
