import logging
from typing import Any, Dict

from sqlalchemy.orm import Session
from frontend_bridge import register_route

# isort: off
from audit_bridge import (
    attach_trace_to_logentry,
    export_causal_path,
    log_hypothesis_with_trace,
)

# isort: on
from causal_graph import InfluenceGraph
from causal_trigger import trigger_causal_audit
from hook_manager import HookManager
from hooks import events
from protocols.utils.messaging import MessageHub
from frontend_bridge import register_route

logger = logging.getLogger(__name__)
logger.propagate = False

# Dedicated hook manager for emitting audit events
hook_manager = HookManager()
# Public message hub for audit-related events
message_hub = MessageHub()


async def log_hypothesis_ui(payload: Dict[str, Any], db: Session, **_: Any) -> str:
    """Asynchronously log a hypothesis from the UI.

    Parameters
    ----------
    payload:
        Dictionary containing ``hypothesis_text`` and optional
        ``causal_node_ids`` and ``metadata``.
    db:
        Database session used to persist the log.

    Returns
    -------
    str
        Key under which the hypothesis was stored.
    """
    key = log_hypothesis_with_trace(
        payload.get("hypothesis_text", ""),
        payload.get("causal_node_ids", []),
        db,
        metadata=payload.get("metadata"),
    )
    await hook_manager.trigger(
        events.AUDIT_LOG,
        {"action": "log_hypothesis", "key": key},
    )
    message_hub.publish("audit_log", {"action": "log_hypothesis", "key": key})
    return key


async def attach_trace_ui(payload: Dict[str, Any], db: Session, **_: Any) -> None:
    """Attach trace metadata to an existing log entry via the UI."""
    attach_trace_to_logentry(
        int(payload["log_id"]),
        payload.get("causal_node_ids", []),
        db,
        summary=payload.get("summary"),
    )
    await hook_manager.trigger(
        events.AUDIT_LOG,
        {"action": "attach_trace", "log_id": int(payload["log_id"])},
    )

    message_hub.publish(
        "audit_log", {"action": "attach_trace", "log_id": int(payload["log_id"])}
    )


async def export_causal_path_ui(payload: Dict[str, Any], **_: Any) -> Dict[str, Any]:
    """Run :func:`export_causal_path` with params from the UI payload."""
    graph: InfluenceGraph = payload["graph"]
    node_id = payload.get("node_id")
    direction = payload.get("direction", "ancestors")
    depth = payload.get("depth", 3)

    result = export_causal_path(graph, node_id, direction=direction, depth=depth)
    message_hub.publish(
        "audit_log",
        {
            "action": "export_causal_path",
            "node_id": node_id,
            "direction": direction,
        },
    )
    return result


<<<<<<< HEAD
async def causal_audit_ui(payload: Dict[str, Any], db: Session, **_: Any) -> Dict[str, Any]:
    """Run :func:`trigger_causal_audit` from UI payload.

    Parameters
    ----------
    payload : dict
        Dictionary containing ``"log_id"`` and ``"graph"`` keys. Optional
        ``"hypothesis_id"`` may associate the audit with a hypothesis.
    db : Session
        Active database session used during the audit.

    Returns
    -------
    dict
        Minimal audit summary with ``causal_chain``, ``governance_review`` and
        ``commentary``.
    """
    log_id = payload["log_id"]
    graph: InfluenceGraph = payload["graph"]

    audit_result = trigger_causal_audit(
        db,
        log_id,
        graph,
        hypothesis_id=payload.get("hypothesis_id"),
        skip_commentary=payload.get("skip_commentary", False),
        skip_validation=payload.get("skip_validation", False),
    )

    minimal = {
        "causal_chain": audit_result.get("causal_chain"),
        "governance_review": audit_result.get("governance_review"),
        "commentary": audit_result.get("commentary"),
    }

    await hook_manager.trigger(
        events.AUDIT_LOG, {"action": "causal_audit", "log_id": log_id}
    )
    message_hub.publish(
        "audit_log", {"action": "causal_audit", "log_id": log_id}
    )
    return minimal


# Register route with the frontend bridge
register_route("causal_audit", causal_audit_ui)
=======
# Register routes with the frontend bridge
register_route("log_hypothesis", log_hypothesis_ui)
register_route("attach_trace", attach_trace_ui)
register_route("export_causal_path", export_causal_path_ui)
>>>>>>> a1ac3773
<|MERGE_RESOLUTION|>--- conflicted
+++ resolved
@@ -95,7 +95,7 @@
     return result
 
 
-<<<<<<< HEAD
+# Register causal audit route
 async def causal_audit_ui(payload: Dict[str, Any], db: Session, **_: Any) -> Dict[str, Any]:
     """Run :func:`trigger_causal_audit` from UI payload.
 
@@ -140,11 +140,8 @@
     return minimal
 
 
-# Register route with the frontend bridge
+# Register routes with the frontend bridge
 register_route("causal_audit", causal_audit_ui)
-=======
-# Register routes with the frontend bridge
 register_route("log_hypothesis", log_hypothesis_ui)
 register_route("attach_trace", attach_trace_ui)
 register_route("export_causal_path", export_causal_path_ui)
->>>>>>> a1ac3773
