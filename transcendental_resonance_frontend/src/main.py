--- conflicted
+++ resolved
@@ -57,19 +57,12 @@
     .style("color: red")
 )
 
-<<<<<<< HEAD
-if OFFLINE_MODE:
-    ui.label("OFFLINE MODE").classes(
-        "fixed bottom-0 w-full text-center bg-red-600 text-white"
-    )
-=======
 offline_notice = (
-    ui.label("Offline Mode – using mock services.")
-    .classes("fixed bottom-0 right-0 m-2 text-sm")
-    .style("color: orange")
+    ui.label("OFFLINE MODE – using mock services.")
+    .classes("fixed bottom-0 w-full text-center bg-red-600 text-white text-sm")
 )
 offline_notice.visible = OFFLINE_MODE
->>>>>>> 1ac5540d
+
 
 def _update_ws_status(status: str) -> None:
     color = "green" if status == "connected" else "red"
