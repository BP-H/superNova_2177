--- conflicted
+++ resolved
@@ -57,21 +57,22 @@
     .style("color: red")
 )
 
-<<<<<<< HEAD
 # Show whether the frontend is running in offline mode
-offline_status = (
-    ui.icon("cloud_off" if OFFLINE_MODE else "cloud_done")
-    .classes("fixed bottom-0 right-0 m-2")
-    .style("color: red" if OFFLINE_MODE else "color: green")
-)
-=======
-offline_notice = (
+if OFFLINE_MODE:
+    # Label bar across the bottom
     ui.label("OFFLINE MODE – using mock services.")
-    .classes("fixed bottom-0 w-full text-center bg-red-600 text-white text-sm")
-)
-offline_notice.visible = OFFLINE_MODE
+        .classes("fixed bottom-0 w-full text-center bg-red-600 text-white text-sm")
 
->>>>>>> a0cea70d
+    # Icon indicator (cloud_off)
+    ui.icon("cloud_off")
+        .classes("fixed bottom-0 right-0 m-2")
+        .style("color: red")
+else:
+    # Icon indicator (cloud_done)
+    ui.icon("cloud_done")
+        .classes("fixed bottom-0 right-0 m-2")
+        .style("color: green")
+
 
 def _update_ws_status(status: str) -> None:
     color = "green" if status == "connected" else "red"
