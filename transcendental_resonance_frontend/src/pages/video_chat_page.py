# STRICTLY A SOCIAL MEDIA PLATFORM
# Intellectual Property & Artistic Inspiration
# Legal & Ethical Safeguards
"""Experimental video chat page."""

from __future__ import annotations

import json

from nicegui import ui

from utils import ErrorOverlay
from utils.api import TOKEN, WS_CONNECTION, listen_ws
from utils.layout import navigation_bar, page_container
from utils.styles import get_theme

from .login_page import login_page


@ui.page("/video-chat")
async def video_chat_page() -> None:
    """Simple camera demo with WebSocket signaling."""
    if not TOKEN:
        ui.open(login_page)
        return

    THEME = get_theme()
    with page_container(THEME):
        if TOKEN:
            navigation_bar()
        ui.label("Video Chat").classes("text-2xl font-bold mb-4").style(
            f'color: {THEME["accent"]};'
        )

        error_overlay = ErrorOverlay()

        local_cam = ui.camera().classes("w-full mb-4")
        remote_view = ui.video().props("autoplay playsinline").classes("w-full mb-4")

        async def handle_event(event: dict) -> None:
            if event.get("type") == "frame":
                remote_view.source = event.get("data")

        join_button = ui.button("Join Call")

        async def join_call() -> None:
            try:
<<<<<<< HEAD
                await listen_ws(handle_event)
            except Exception:  # pragma: no cover - network issues
                ui.notify("Unable to join video chat", color="negative")
=======
                ws_task = listen_ws(handle_event)
                await ws_task
            except Exception:
                ui.notify("Realtime updates unavailable", color="warning")
                join_button.disable()
                local_cam.disable()
                error_overlay.show("Realtime updates unavailable")

        join_button.on_click(lambda: ui.run_async(join_call()))

>>>>>>> 73e1d098

        async def send_frame() -> None:
            if WS_CONNECTION and local_cam.value:
                await WS_CONNECTION.send_text(
                    json.dumps({"type": "frame", "data": local_cam.value})
                )

<<<<<<< HEAD
        local_cam.on("capture", lambda _: ui.run_async(send_frame()))
        ui.button("Join Call", on_click=lambda: ui.run_async(join_call()))
        ui.label("Note: Video chat is unavailable when offline.").classes(
            "text-xs opacity-75 mt-2"
        )
=======
        local_cam.on("capture", lambda _: ui.run_async(send_frame()))
>>>>>>> 73e1d098
<|MERGE_RESOLUTION|>--- conflicted
+++ resolved
@@ -45,14 +45,11 @@
 
         async def join_call() -> None:
             try:
-<<<<<<< HEAD
-                await listen_ws(handle_event)
-            except Exception:  # pragma: no cover - network issues
-                ui.notify("Unable to join video chat", color="negative")
-=======
+        async def join_call() -> None:
+            try:
                 ws_task = listen_ws(handle_event)
                 await ws_task
-            except Exception:
+            except Exception:  # pragma: no cover - network issues
                 ui.notify("Realtime updates unavailable", color="warning")
                 join_button.disable()
                 local_cam.disable()
@@ -60,7 +57,6 @@
 
         join_button.on_click(lambda: ui.run_async(join_call()))
 
->>>>>>> 73e1d098
 
         async def send_frame() -> None:
             if WS_CONNECTION and local_cam.value:
@@ -68,12 +64,8 @@
                     json.dumps({"type": "frame", "data": local_cam.value})
                 )
 
-<<<<<<< HEAD
         local_cam.on("capture", lambda _: ui.run_async(send_frame()))
-        ui.button("Join Call", on_click=lambda: ui.run_async(join_call()))
+        join_button = ui.button("Join Call", on_click=lambda: ui.run_async(join_call()))
         ui.label("Note: Video chat is unavailable when offline.").classes(
             "text-xs opacity-75 mt-2"
         )
-=======
-        local_cam.on("capture", lambda _: ui.run_async(send_frame()))
->>>>>>> 73e1d098
