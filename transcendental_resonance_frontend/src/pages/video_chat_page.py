# STRICTLY A SOCIAL MEDIA PLATFORM
# Intellectual Property & Artistic Inspiration
# Legal & Ethical Safeguards
"""Experimental video chat page."""

from __future__ import annotations

import json

from nicegui import ui

from utils import ErrorOverlay
from utils.api import TOKEN, WS_CONNECTION, listen_ws
from utils.layout import navigation_bar, page_container
from utils.styles import get_theme

from .login_page import login_page


@ui.page("/video-chat")
async def video_chat_page() -> None:
    """Simple camera demo with WebSocket signaling."""
    if not TOKEN:
        ui.open(login_page)
        return

    THEME = get_theme()
    with page_container(THEME):
        if TOKEN:
            navigation_bar()
        ui.label("Video Chat").classes("text-2xl font-bold mb-4").style(
            f'color: {THEME["accent"]};'
        )

        error_overlay = ErrorOverlay()

        local_cam = ui.camera().classes("w-full mb-4")
        remote_view = ui.video().props("autoplay playsinline").classes("w-full mb-4")

        async def handle_event(event: dict) -> None:
            if event.get("type") == "frame":
                remote_view.source = event.get("data")

        join_button = ui.button("Join Call")

        async def join_call() -> None:
<<<<<<< HEAD
            ws_task = listen_ws(handle_event)
            await ws_task
=======
            try:
                await listen_ws(handle_event)
            except Exception:
                ui.notify("Realtime updates unavailable", color="warning")
                join_button.disable()
                local_cam.disable()
                error_overlay.show("Realtime updates unavailable")

        join_button.on_click(lambda: ui.run_async(join_call()))
>>>>>>> fe02d628

        async def send_frame() -> None:
            if WS_CONNECTION and local_cam.value:
                await WS_CONNECTION.send_text(
                    json.dumps({"type": "frame", "data": local_cam.value})
                )

        local_cam.on("capture", lambda _: ui.run_async(send_frame()))<|MERGE_RESOLUTION|>--- conflicted
+++ resolved
@@ -44,12 +44,9 @@
         join_button = ui.button("Join Call")
 
         async def join_call() -> None:
-<<<<<<< HEAD
-            ws_task = listen_ws(handle_event)
-            await ws_task
-=======
             try:
-                await listen_ws(handle_event)
+                ws_task = listen_ws(handle_event)
+                await ws_task
             except Exception:
                 ui.notify("Realtime updates unavailable", color="warning")
                 join_button.disable()
@@ -57,7 +54,7 @@
                 error_overlay.show("Realtime updates unavailable")
 
         join_button.on_click(lambda: ui.run_async(join_call()))
->>>>>>> fe02d628
+
 
         async def send_frame() -> None:
             if WS_CONNECTION and local_cam.value:
