--- conflicted
+++ resolved
@@ -222,15 +222,11 @@
                             )
 
 
-<<<<<<< HEAD
+        await refresh_trending()
         await refresh_vibenodes()
 
         async def handle_event(event: dict) -> None:
             if event.get("type") == "vibenode_updated":
                 await refresh_vibenodes()
 
-        ui.run_async(listen_ws(handle_event))
-=======
-        await refresh_trending()
-        await refresh_vibenodes()
->>>>>>> d1cc4b3e
+        ui.run_async(listen_ws(handle_event))