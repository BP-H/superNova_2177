--- conflicted
+++ resolved
@@ -37,18 +37,6 @@
                     progress.value += 0.05
 
             spinner = asyncio.create_task(spin())
-<<<<<<< HEAD
-            files = {'file': (event.name, event.content.read(), 'multipart/form-data')}
-            resp = await api_call('POST', '/upload/', files=files)
-            spinner.cancel()
-            try:
-                await spinner
-            except asyncio.CancelledError:
-                pass
-            progress.value = 1.0
-            if resp:
-                ui.notify(f"Uploaded: {resp['media_url']}", color='positive')
-=======
             try:
                 files = {
                     'file': (event.name, event.content.read(), 'multipart/form-data')
@@ -61,7 +49,7 @@
                 spinner.cancel()
                 with contextlib.suppress(asyncio.CancelledError):
                     await spinner
->>>>>>> 396d170a
+
 
         ui.upload(multiple=True, auto_upload=True,
                   on_upload=lambda e: ui.run_async(handle_upload(e))) \
