"""Utility functions for communicating with the Transcendental Resonance backend."""

import json
import logging
import os
from typing import Any, Awaitable, Callable, Dict, Optional, List

import inspect
import asyncio

import httpx
import websockets
from nicegui import ui

# Backend API base URL
BACKEND_URL = os.getenv("BACKEND_URL", "http://localhost:8000")
<<<<<<< HEAD
# When running in offline mode network calls should be skipped
OFFLINE_MODE = os.getenv("OFFLINE_MODE") == "1"
=======
OFFLINE_MODE: bool = os.getenv("OFFLINE_MODE", "0") == "1"
>>>>>>> 1ac5540d

logger = logging.getLogger(__name__)
logger.propagate = False

TOKEN: Optional[str] = None
WS_CONNECTION = None

# WebSocket status listeners
_ws_status_listeners: List[Callable[[str], Any]] = []

# Callbacks triggered when API requests start or finish
_start_listeners: List[Callable[[], Any]] = []
_end_listeners: List[Callable[[], Any]] = []


def on_request_start(func: Callable[[], Any]) -> None:
    """Register a callback fired before each API request."""
    _start_listeners.append(func)


def on_request_end(func: Callable[[], Any]) -> None:
    """Register a callback fired after each API request."""
    _end_listeners.append(func)


def _fire_listeners(listeners: List[Callable[[], Any]]) -> None:
    """Invoke listeners synchronously or schedule if coroutine."""
    for func in list(listeners):
        try:
            result = func()
            if inspect.isawaitable(result):
                asyncio.create_task(result)
        except Exception:  # pragma: no cover - best effort
            logger.exception("API event listener error")


def on_ws_status_change(func: Callable[[str], Any]) -> None:
    """Register a callback fired when WebSocket connection state changes."""
    _ws_status_listeners.append(func)


def _fire_ws_status(status: str) -> None:
    for func in list(_ws_status_listeners):
        try:
            result = func(status)
            if inspect.isawaitable(result):
                asyncio.create_task(result)
        except Exception:
            logger.exception("WS status listener error")


async def api_call(
    method: str,
    endpoint: str,
    data: Optional[Dict] = None,
    headers: Optional[Dict] = None,
    files: Optional[Dict] = None,
    *,
    timeout: float = 10.0,
    return_error: bool = False,
) -> Optional[Dict[str, Any]]:
    """Wrapper around ``httpx.AsyncClient`` to interact with the backend API.

    Args:
        method: HTTP method ("GET", "POST", etc.).
        endpoint: API endpoint path.
        data: Optional data payload.
        headers: Optional HTTP headers.
        files: Optional file payload for multipart requests.
        return_error: If ``True`` return a dict describing the error instead of
            ``None`` when a request fails.
    """
    url = f"{BACKEND_URL}{endpoint}"
    default_headers = (
        {"Content-Type": "application/json"} if method != "multipart" else {}
    )
    if headers:
        default_headers.update(headers)
    if TOKEN:
        default_headers["Authorization"] = f"Bearer {TOKEN}"

    _fire_listeners(_start_listeners)

    if OFFLINE_MODE:
        logger.info("Offline mode: %s %s skipped", method, endpoint)
        try:
            ui.notify("Offline mode: request skipped", color="warning")
        except Exception:
            pass
        _fire_listeners(_end_listeners)
        return None

    try:
        async with httpx.AsyncClient(timeout=timeout) as client:
            if method == "GET":
                response = await client.get(url, headers=default_headers, params=data)
            elif method == "POST":
                if files:
                    response = await client.post(
                        url, headers=default_headers, data=data, files=files
                    )
                else:
                    response = await client.post(
                        url, headers=default_headers, json=data
                    )
            elif method == "PUT":
                response = await client.put(url, headers=default_headers, json=data)
            elif method == "DELETE":
                response = await client.delete(url, headers=default_headers, json=data)
            else:
                raise ValueError(f"Unsupported method: {method}")
            response.raise_for_status()
            return response.json() if response.text else None
    except httpx.HTTPStatusError as exc:
        status = exc.response.status_code if exc.response else None
        logger.error(
            "API returned HTTP %s for %s %s - %s",
            status,
            method,
            url,
            exc,
            exc_info=True,
        )
        ui.notify(f"API error {status}", color="negative")
        if return_error:
            body = None
            try:
                body = exc.response.json()
            except Exception:
                body = exc.response.text if exc.response else None
            return {"error": str(exc), "status_code": status, "body": body}
        return None
    except httpx.RequestError as exc:
        logger.error(
            "API request failed: %s %s - %s", method, url, exc, exc_info=True
        )
        ui.notify("API request failed", color="negative")
        if return_error:
            return {
                "error": str(exc),
                "status_code": getattr(getattr(exc, "response", None), "status_code", None),
            }
        return None
    except asyncio.TimeoutError:
        logger.error("API request timed out: %s %s", method, url)
        ui.notify("Request timeout", color="negative")
        if return_error:
            return {"error": "timeout", "status_code": None}
        return None
    finally:
        _fire_listeners(_end_listeners)


def set_token(token: str) -> None:
    """Store the user's access token."""
    global TOKEN
    TOKEN = token


def clear_token() -> None:
    """Clear the stored access token."""
    global TOKEN
    TOKEN = None


async def get_user(username: str) -> Optional[Dict[str, Any]]:
    return await api_call("GET", f"/users/{username}")


async def get_followers(username: str) -> Dict[str, Any]:
    return await api_call("GET", f"/users/{username}/followers") or {
        "count": 0,
        "followers": [],
    }


async def get_following(username: str) -> Dict[str, Any]:
    return await api_call("GET", f"/users/{username}/following") or {
        "count": 0,
        "following": [],
    }


async def toggle_follow(username: str) -> Optional[Dict[str, Any]]:
    return await api_call("POST", f"/users/{username}/follow")


async def get_user_recommendations() -> list[Dict[str, Any]]:
    """Return a list of recommended users."""
    return await api_call("GET", "/recommendations/users") or []


async def get_group_recommendations() -> list[Dict[str, Any]]:
    """Return a list of recommended groups."""
    return await api_call("GET", "/recommendations/groups") or []


async def connect_ws(path: str = "/ws", timeout: float = 5.0):
    """Establish and return a WebSocket connection to the backend."""
    global WS_CONNECTION
    url = BACKEND_URL.replace("http", "ws") + path
    headers = {"Authorization": f"Bearer {TOKEN}"} if TOKEN else None
    if OFFLINE_MODE:
        logger.info("Offline mode: skipping WebSocket connection to %s", url)
        _fire_ws_status("disconnected")
        return None
    try:
        WS_CONNECTION = await asyncio.wait_for(
            websockets.connect(url, extra_headers=headers), timeout
        )
        _fire_ws_status("connected")
        return WS_CONNECTION
    except Exception as exc:  # pragma: no cover - network errors
        logger.error("WebSocket connection failed: %s", exc, exc_info=True)
        _fire_ws_status("disconnected")
        return None


async def listen_ws(
    handler: Callable[[dict], Awaitable[None]], *, reconnect: bool = True
) -> None:
    """Listen for events on the WebSocket and pass them to ``handler``."""
    global WS_CONNECTION
    retry_delay = 3
    if OFFLINE_MODE:
        _fire_ws_status("disconnected")
        return
    while True:
        ws = await connect_ws()
        if ws is None:
            if not reconnect:
                return
            await asyncio.sleep(retry_delay)
            continue
        try:
            async for message in ws:
                try:
                    data = json.loads(message)
                except Exception:
                    data = {"event": "raw", "data": message}
                await handler(data)
        except Exception as exc:  # pragma: no cover - network errors
            logger.error("WebSocket listen error: %s", exc, exc_info=True)
        finally:
            if not ws.closed:
                await ws.close()
            if WS_CONNECTION is ws:
                WS_CONNECTION = None
            _fire_ws_status("disconnected")
        if not reconnect:
            break
        await asyncio.sleep(retry_delay)


async def combined_search(query: str) -> list[Dict[str, Any]]:
    """Search across users, VibeNodes, and events."""
    params = {"search": query}
    results: list[Dict[str, Any]] = []

    users = await api_call("GET", "/users/", params) or []
    for u in users:
        label = u.get("username") or u.get("name")
        if label:
            results.append({"type": "user", "label": label, "id": u.get("username")})

    vns = await api_call("GET", "/vibenodes/", params) or []
    for vn in vns:
        label = vn.get("name")
        if label:
            results.append({"type": "vibenode", "label": label, "id": vn.get("id")})

    events = await api_call("GET", "/events/", params) or []
    for ev in events:
        label = ev.get("name") or ev.get("title")
        if label:
            results.append({"type": "event", "label": label, "id": ev.get("id")})

    return results<|MERGE_RESOLUTION|>--- conflicted
+++ resolved
@@ -14,12 +14,8 @@
 
 # Backend API base URL
 BACKEND_URL = os.getenv("BACKEND_URL", "http://localhost:8000")
-<<<<<<< HEAD
-# When running in offline mode network calls should be skipped
-OFFLINE_MODE = os.getenv("OFFLINE_MODE") == "1"
-=======
+# When running in offline mode, network calls should be skipped
 OFFLINE_MODE: bool = os.getenv("OFFLINE_MODE", "0") == "1"
->>>>>>> 1ac5540d
 
 logger = logging.getLogger(__name__)
 logger.propagate = False
