"""Utility functions for communicating with the Transcendental Resonance backend."""

import json
import logging
import os
from typing import Any, Awaitable, Callable, Dict, Optional, List

import inspect
import asyncio

import httpx
import websockets
from nicegui import ui

# Honor offline mode for development/testing
OFFLINE_MODE = os.getenv("OFFLINE_MODE", "0") == "1"

# Backend API base URL
BACKEND_URL = os.getenv("BACKEND_URL", "http://localhost:8000")
# When running in offline mode, network calls should be skipped
OFFLINE_MODE: bool = os.getenv("OFFLINE_MODE", "0") == "1"

logger = logging.getLogger(__name__)
logger.propagate = False

TOKEN: Optional[str] = None
WS_CONNECTION = None

# WebSocket status listeners
_ws_status_listeners: List[Callable[[str], Any]] = []

# Callbacks triggered when API requests start or finish
_start_listeners: List[Callable[[], Any]] = []
_end_listeners: List[Callable[[], Any]] = []


def on_request_start(func: Callable[[], Any]) -> None:
    """Register a callback fired before each API request."""
    _start_listeners.append(func)


def on_request_end(func: Callable[[], Any]) -> None:
    """Register a callback fired after each API request."""
    _end_listeners.append(func)


def _fire_listeners(listeners: List[Callable[[], Any]]) -> None:
    """Invoke listeners synchronously or schedule if coroutine."""
    for func in list(listeners):
        try:
            result = func()
            if inspect.isawaitable(result):
                asyncio.create_task(result)
        except Exception:  # pragma: no cover - best effort
            logger.exception("API event listener error")


def on_ws_status_change(func: Callable[[str], Any]) -> None:
    """Register a callback fired when WebSocket connection state changes."""
    _ws_status_listeners.append(func)


def _fire_ws_status(status: str) -> None:
    for func in list(_ws_status_listeners):
        try:
            result = func(status)
            if inspect.isawaitable(result):
                asyncio.create_task(result)
        except Exception:
            logger.exception("WS status listener error")


async def api_call(
    method: str,
    endpoint: str,
    data: Optional[Dict] = None,
    headers: Optional[Dict] = None,
    files: Optional[Dict] = None,
    *,
    timeout: float = 10.0,
    return_error: bool = False,
) -> Optional[Dict[str, Any]]:
    """Wrapper around ``httpx.AsyncClient`` to interact with the backend API.

    Args:
        method: HTTP method ("GET", "POST", etc.).
        endpoint: API endpoint path.
        data: Optional data payload.
        headers: Optional HTTP headers.
        files: Optional file payload for multipart requests.
        return_error: If ``True`` return a dict describing the error instead of
            ``None`` when a request fails.
    """
    url = f"{BACKEND_URL}{endpoint}"
    default_headers = (
        {"Content-Type": "application/json"} if method != "multipart" else {}
    )
    if headers:
        default_headers.update(headers)
    if TOKEN:
        default_headers["Authorization"] = f"Bearer {TOKEN}"

    _fire_listeners(_start_listeners)

    if OFFLINE_MODE:
<<<<<<< HEAD
        logger.info("Offline mode: skipping API call %s %s", method, endpoint)
        _fire_listeners(_end_listeners)
        return [] if method == "GET" else {}
=======
        logger.info("Offline mode: %s %s skipped", method, endpoint)
        try:
            ui.notify("Offline mode: request skipped", color="warning")
        except Exception:
            pass
        _fire_listeners(_end_listeners)
        return None
>>>>>>> a0cea70d

    try:
        async with httpx.AsyncClient(timeout=timeout) as client:
            if method == "GET":
                response = await client.get(url, headers=default_headers, params=data)
            elif method == "POST":
                if files:
                    response = await client.post(
                        url, headers=default_headers, data=data, files=files
                    )
                else:
                    response = await client.post(
                        url, headers=default_headers, json=data
                    )
            elif method == "PUT":
                response = await client.put(url, headers=default_headers, json=data)
            elif method == "DELETE":
                response = await client.delete(url, headers=default_headers, json=data)
            else:
                raise ValueError(f"Unsupported method: {method}")
            response.raise_for_status()
            return response.json() if response.text else None
    except httpx.HTTPStatusError as exc:
        status = exc.response.status_code if exc.response else None
        logger.error(
            "API returned HTTP %s for %s %s - %s",
            status,
            method,
            url,
            exc,
            exc_info=True,
        )
        ui.notify(f"API error {status}", color="negative")
        if return_error:
            body = None
            try:
                body = exc.response.json()
            except Exception:
                body = exc.response.text if exc.response else None
            return {"error": str(exc), "status_code": status, "body": body}
        return None
    except httpx.RequestError as exc:
        logger.error(
            "API request failed: %s %s - %s", method, url, exc, exc_info=True
        )
        ui.notify("API request failed", color="negative")
        if return_error:
            return {
                "error": str(exc),
                "status_code": getattr(getattr(exc, "response", None), "status_code", None),
            }
        return None
    except asyncio.TimeoutError:
        logger.error("API request timed out: %s %s", method, url)
        ui.notify("Request timeout", color="negative")
        if return_error:
            return {"error": "timeout", "status_code": None}
        return None
    finally:
        _fire_listeners(_end_listeners)


def set_token(token: str) -> None:
    """Store the user's access token."""
    global TOKEN
    TOKEN = token


def clear_token() -> None:
    """Clear the stored access token."""
    global TOKEN
    TOKEN = None


async def get_user(username: str) -> Optional[Dict[str, Any]]:
    return await api_call("GET", f"/users/{username}")


async def get_followers(username: str) -> Dict[str, Any]:
    return await api_call("GET", f"/users/{username}/followers") or {
        "count": 0,
        "followers": [],
    }


async def get_following(username: str) -> Dict[str, Any]:
    return await api_call("GET", f"/users/{username}/following") or {
        "count": 0,
        "following": [],
    }


async def toggle_follow(username: str) -> Optional[Dict[str, Any]]:
    return await api_call("POST", f"/users/{username}/follow")


async def get_user_recommendations() -> list[Dict[str, Any]]:
    """Return a list of recommended users."""
    return await api_call("GET", "/recommendations/users") or []


async def get_group_recommendations() -> list[Dict[str, Any]]:
    """Return a list of recommended groups."""
    return await api_call("GET", "/recommendations/groups") or []


async def connect_ws(path: str = "/ws", timeout: float = 5.0):
    """Establish and return a WebSocket connection to the backend."""
    global WS_CONNECTION
    url = BACKEND_URL.replace("http", "ws") + path
    headers = {"Authorization": f"Bearer {TOKEN}"} if TOKEN else None
    if OFFLINE_MODE:
        logger.info("Offline mode: skipping WebSocket connection to %s", url)
        _fire_ws_status("disconnected")
        return None
    try:
        WS_CONNECTION = await asyncio.wait_for(
            websockets.connect(url, extra_headers=headers), timeout
        )
        _fire_ws_status("connected")
        return WS_CONNECTION
    except Exception as exc:  # pragma: no cover - network errors
        logger.error("WebSocket connection failed: %s", exc, exc_info=True)
        _fire_ws_status("disconnected")
        return None


def listen_ws(
    handler: Callable[[dict], Awaitable[None]], *, reconnect: bool = True
async def listen_ws(
    handler: Callable[[dict], Awaitable[None]], *, reconnect: bool = True
) -> asyncio.Task:
    """Start listening for WebSocket events and return the ``asyncio`` task."""

    async def _listen() -> None:
        global WS_CONNECTION
        retry_delay = 3
        if OFFLINE_MODE:
            _fire_ws_status("disconnected")
            return
        while True:
            ws = await connect_ws()
            if ws is None:
                if not reconnect:
                    return
                await asyncio.sleep(retry_delay)
                continue
            try:
                async for message in ws:
                    try:
                        data = json.loads(message)
                    except Exception:
                        data = {"event": "raw", "data": message}
                    await handler(data)
            except Exception as exc:  # pragma: no cover - network errors
                logger.error("WebSocket listen error: %s", exc, exc_info=True)
            finally:
                if not ws.closed:
                    await ws.close()
                if WS_CONNECTION is ws:
                    WS_CONNECTION = None
                _fire_ws_status("disconnected")
            if not reconnect:
                break
            await asyncio.sleep(retry_delay)

    return asyncio.create_task(_listen())

            if not reconnect:
                break
            await asyncio.sleep(retry_delay)

    return asyncio.create_task(_listen())


async def combined_search(query: str) -> list[Dict[str, Any]]:
    """Search across users, VibeNodes, and events."""
    params = {"search": query}
    results: list[Dict[str, Any]] = []

    users = await api_call("GET", "/users/", params) or []
    for u in users:
        label = u.get("username") or u.get("name")
        if label:
            results.append({"type": "user", "label": label, "id": u.get("username")})

    vns = await api_call("GET", "/vibenodes/", params) or []
    for vn in vns:
        label = vn.get("name")
        if label:
            results.append({"type": "vibenode", "label": label, "id": vn.get("id")})

    events = await api_call("GET", "/events/", params) or []
    for ev in events:
        label = ev.get("name") or ev.get("title")
        if label:
            results.append({"type": "event", "label": label, "id": ev.get("id")})

    return results<|MERGE_RESOLUTION|>--- conflicted
+++ resolved
@@ -103,19 +103,11 @@
     _fire_listeners(_start_listeners)
 
     if OFFLINE_MODE:
-<<<<<<< HEAD
         logger.info("Offline mode: skipping API call %s %s", method, endpoint)
         _fire_listeners(_end_listeners)
         return [] if method == "GET" else {}
-=======
         logger.info("Offline mode: %s %s skipped", method, endpoint)
-        try:
-            ui.notify("Offline mode: request skipped", color="warning")
-        except Exception:
-            pass
-        _fire_listeners(_end_listeners)
-        return None
->>>>>>> a0cea70d
+
 
     try:
         async with httpx.AsyncClient(timeout=timeout) as client:
