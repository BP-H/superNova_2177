--- conflicted
+++ resolved
@@ -41,15 +41,8 @@
 
 USER appuser
 
-<<<<<<< HEAD
 # Expose Streamlit port
 EXPOSE 8501
 
 # Launch the Streamlit UI
-=======
-# Expose Streamlit default port
-EXPOSE 8501
-
-# Launch Streamlit UI explicitly
->>>>>>> 248eabcb
 CMD ["streamlit", "run", "ui.py", "--server.port=8501", "--server.address=0.0.0.0"]