--- conflicted
+++ resolved
@@ -5,11 +5,8 @@
 
 from frontend_bridge import register_route
 from hook_manager import HookManager
-<<<<<<< HEAD
 from hooks import events
-=======
 from protocols.core import JobQueueAgent
->>>>>>> 599fbe71
 
 from .network_coordination_detector import analyze_coordination_patterns
 
