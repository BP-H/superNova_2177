from __future__ import annotations

"""Core infrastructure for stateful Remix agents.

This module defines :class:`RemixAgent`, a foundational agent that logs
events, manages storage, and coordinates hooks across the project.  It
serves as the runtime backbone for higher-level creative agents such as
``ImmutableTriSpeciesAgent``.
"""

import os
import json
import uuid
import datetime
import threading
import time
import logging
from decimal import Decimal
from types import SimpleNamespace
from typing import Any, Dict, TYPE_CHECKING
from virtual_diary import load_entries
from config import Config, get_emoji_weights

if TYPE_CHECKING:
    from superNova_2177 import (
        CosmicNexus,
        Config,
        QuantumContext,
        Vaccine,
        LogChain,
        SQLAlchemyStorage,
        SessionLocal,
        InMemoryStorage,
        Coin,
        User,
        acquire_multiple_locks,
        AddUserPayload,
        MintPayload,
        ReactPayload,
        MarketplaceListPayload,
        MarketplaceBuyPayload,
        ProposalPayload,
        VoteProposalPayload,
        StakeKarmaPayload,
        UnstakeKarmaPayload,
        RevokeConsentPayload,
        ForkUniversePayload,
        CrossRemixPayload,
    )

from moderation_utils import Vaccine

# Provide a minimal fallback implementation of ``LogChain`` if the real
# class is unavailable at runtime. Tests only require ``add``,
# ``replay_events``, ``verify`` and ``entries`` attributes.
try:  # pragma: no cover - prefer real implementation when present
    LogChain  # type: ignore[name-defined]
except Exception:  # pragma: no cover - lightweight stub for tests

    class LogChain:
        """Simplified event log used during tests."""

        def __init__(self, filename: str) -> None:
            self.filename = filename
            self.entries: list[dict[str, Any]] = []

        def add(self, event: Dict[str, Any]) -> None:
            self.entries.append(event)

        def replay_events(self, handler: Any, since: Any = None) -> None:
            for event in self.entries:
                handler(event)

        def verify(self) -> bool:
            return True


def ScientificModel(*args: Any, **kwargs: Any):  # placeholder
    def decorator(func: Any) -> Any:
        return func

    return decorator


def VerifiedScientificModel(*args: Any, **kwargs: Any):  # placeholder
    def decorator(func: Any) -> Any:
        return func

    return decorator


def _load_globals() -> None:
    """Import symbols from superNova_2177 at runtime to avoid circular deps."""
    import superNova_2177 as sn

    for k, v in sn.__dict__.items():
        if not k.startswith("__"):
            globals()[k] = v


class RemixAgent:
    def __init__(
        self,
        cosmic_nexus: "CosmicNexus",
        filename: str | None = None,
        snapshot: str | None = None,
    ):
        _load_globals()
        self.cosmic_nexus = cosmic_nexus
        self.config = Config()
        self.quantum_ctx = QuantumContext(self.config.FUZZY_ANALOG_COMPUTATION_ENABLED)
        self.vaccine = Vaccine(self.config)
        self._use_simple = (
            USE_IN_MEMORY_STORAGE or "User" not in globals() or "Coin" not in globals()
        )
        if filename is None:
            filename = os.environ.get("LOGCHAIN_FILE", "remix_logchain.log")
        if snapshot is None:
            snapshot = os.environ.get("SNAPSHOT_FILE", "remix_snapshot.json")
        self.logchain = LogChain(filename)
        self.storage = (
            SQLAlchemyStorage(SessionLocal)
            if not USE_IN_MEMORY_STORAGE
            else InMemoryStorage()
        )
        self.treasury = Decimal("0")
        self.total_system_karma = Decimal("0")
        self.lock = threading.RLock()
        self.snapshot = snapshot
        self.hooks = HookManager()
        # Track awarded fork badges for users
        self.fork_badges: Dict[str, list[str]] = {}
        # Register hook for cross remix creation events
        self.hooks.register_hook("cross_remix_created", self.on_cross_remix_created)
        self.event_count = 0
        self.processed_nonces = {}
        self._cleanup_thread = threading.Thread(
            target=self._cleanup_nonces, daemon=True
        )
        self._cleanup_thread.start()
        if not self._use_simple:
            self.load_state()

    def _cleanup_nonces(self) -> None:
        while True:
            time.sleep(self.config.NONCE_CLEANUP_INTERVAL_SECONDS)
            now = ts()
            with self.lock:
                to_remove = [
                    n
                    for n, t in self.processed_nonces.items()
                    if (
                        datetime.datetime.fromisoformat(now.replace("Z", "+00:00"))
                        - datetime.datetime.fromisoformat(t.replace("Z", "+00:00"))
                    ).total_seconds()
                    > self.config.NONCE_EXPIRATION_SECONDS
                ]
                for n in to_remove:
                    del self.processed_nonces[n]

    def load_state(self) -> None:
        snapshot_timestamp = None
        if os.path.exists(self.snapshot):
            with open(self.snapshot, "r") as f:
                data = json.load(f)
            snapshot_timestamp = data.get("timestamp")
            self.treasury = Decimal(data.get("treasury", "0"))
            self.total_system_karma = Decimal(data.get("total_system_karma", "0"))
            for u in data.get("users", []):
                self.storage.set_user(u["name"], u)
            for c in data.get("coins", []):
                self.storage.set_coin(c["coin_id"], c)
            for p in data.get("proposals", []):
                self.storage.set_proposal(p["proposal_id"], p)
            for l in data.get("marketplace_listings", []):
                self.storage.set_marketplace_listing(l["listing_id"], l)
        self.logchain.replay_events(self._apply_event, snapshot_timestamp)
        self.event_count = len(self.logchain.entries)
        if not self.logchain.verify():
            raise ValueError("Logchain verification failed.")

    def save_snapshot(self) -> None:
        with self.lock:
            data = {
                "treasury": str(self.treasury),
                "total_system_karma": str(self.total_system_karma),
                "users": self.storage.get_all_users(),
                "coins": [
                    self.storage.get_coin(cid) for cid in self.storage.coins.keys()
                ],
                "proposals": [
                    self.storage.get_proposal(pid)
                    for pid in self.storage.proposals.keys()
                ],
                "marketplace_listings": [
                    self.storage.get_marketplace_listing(lid)
                    for lid in self.storage.marketplace_listings.keys()
                ],
                "timestamp": ts(),
            }
            with open(self.snapshot, "w") as f:
                json.dump(data, f, default=str)

    def on_cross_remix_created(self, event: Dict[str, Any]) -> None:
        """Hook triggered after a Cross-Remix to simulate a creative breakthrough."""
        if not self.config.QUANTUM_TUNNELING_ENABLED:
            return

        logging.info(
            f"Quantum Tunneling Event: New Cross-Remix {event['coin_id']} by {event['user']}"
        )

    def _update_total_karma(self, delta: Decimal) -> None:
        with self.lock:
            self.total_system_karma += delta

    @ScientificModel(
        source="protocol governance heuristic",
        model_type="DynamicThreshold",
        approximation="heuristic",
    )
    @VerifiedScientificModel(
        citation_uri="https://en.wikipedia.org/wiki/Supermajority_vote",
        assumptions="engagement correlates with decision quality",
        validation_notes="heuristic interpolation between quorum and supermajority",
        approximation="heuristic",
    )
    def get_dynamic_supermajority_threshold(
        self, proposal_type: str, engagement_score: float
    ) -> Decimal:
        """Return a dynamic supermajority threshold.

        The threshold increases from ``Config.GOV_QUORUM_THRESHOLD`` toward
        ``Config.GOV_SUPERMAJORITY_THRESHOLD`` based on proposal importance
        and voter engagement. ``proposal_type`` of ``system_parameter_change``
        is treated as more important than ``general`` proposals. ``engagement_score``
        should be ``0`` to ``1`` and typically uses the quorum fraction.
        """

        base = float(self.config.GOV_QUORUM_THRESHOLD)
        max_thr = float(self.config.GOV_SUPERMAJORITY_THRESHOLD)
        importance_factor = 1.0 if proposal_type == "system_parameter_change" else 0.5
        engagement_factor = max(0.0, min(1.0, engagement_score))
        threshold = base + (max_thr - base) * importance_factor * engagement_factor
        return Decimal(str(threshold))

    def _check_rate_limit(
        self, user_data: Dict[str, Any], action: str, limit_seconds: int = 10
    ) -> bool:
        last_actions = user_data.get("action_timestamps", {})
        last = last_actions.get(action)
        now = datetime.datetime.fromisoformat(ts())
        if (
            last
            and (now - datetime.datetime.fromisoformat(last)).total_seconds()
            < limit_seconds
        ):
            return False
        last_actions[action] = now.isoformat()
        user_data["action_timestamps"] = last_actions
        return True

    # ------------------------------------------------------------------
    # Lightweight processing used in tests when full domain objects are
    # unavailable. Mimics the behaviour of the stub agent defined in
    # ``tests/conftest.py``.
    def _simple_process_event(self, event: Dict[str, Any]) -> None:
        ev = event.get("event")
        if ev == "ADD_USER":
            root_id = event.get("root_coin_id") or f"root_{uuid.uuid4().hex}"
            self.storage.set_user(
                event["user"],
                {
                    "root_coin_id": root_id,
                    "karma": event.get("karma", "0"),
                    "consent_given": event.get("consent", True),
                    "is_genesis": event.get("is_genesis", False),
                    "coins_owned": [root_id],
                },
            )
            self.storage.set_coin(
                root_id,
                {
                    "owner": event["user"],
                    "value": event.get(
                        "root_coin_value", str(self.config.ROOT_INITIAL_VALUE)
                    ),
                    "is_root": True,
                },
            )
            self.storage.set_coin(
                root_id,
                {
                    "owner": event["user"],
                    "creator": event["user"],
                    "value": event.get(
                        "root_coin_value", str(self.config.ROOT_INITIAL_VALUE)
                    ),
                    "reactor_escrow": "0",
                    "reactions": [],
                },
            )
        elif ev == "MINT":
            user = event.get("user")
            user_data = self.storage.get_user(user)
            if not user_data:
                return

            root_coin_id = event.get("root_coin_id")
            root_coin = self.storage.get_coin(root_coin_id)
            if not root_coin or root_coin.get("owner") != user:
                return

            try:
                root_value = Decimal(str(root_coin.get("value", "0")))
                mint_value = Decimal(str(event.get("value", "0")))
            except Exception:
                return

            if mint_value > root_value:
                return

            root_coin["value"] = str(root_value - mint_value)
            treasury = mint_value * self.config.TREASURY_SHARE
            reactor = mint_value * self.config.REACTOR_SHARE
            creator_val = mint_value * self.config.CREATOR_SHARE
            self.treasury += treasury
            self.storage.set_coin(root_coin_id, root_coin)
            self.storage.set_coin(
                event["coin_id"],
                {
                    "owner": user,
                    "creator": user,
                    "value": str(creator_val),
                    "reactor_escrow": str(reactor),
                    "reactions": [],
                },
            )
        elif ev == "REVOKE_CONSENT":
            u = self.storage.get_user(event["user"])
            if u:
                u["consent_given"] = False
        elif ev == "LIST_COIN_FOR_SALE":
            self.storage.set_marketplace_listing(
                event["listing_id"],
                {
                    "coin_id": event["coin_id"],
                    "seller": event["seller"],
                    "price": event.get("price", "0"),
                },
            )
        elif ev == "BUY_COIN":
            listing = self.storage.get_marketplace_listing(event["listing_id"])
            if listing:
                coin = self.storage.get_coin(listing["coin_id"])
                buyer = self.storage.get_user(event["buyer"])
                seller = self.storage.get_user(listing.get("seller"))
                if (
                    coin
                    and buyer
                    and seller
                    and (buyer_root := self.storage.get_coin(buyer.get("root_coin_id")))
                    and (seller_root := self.storage.get_coin(seller.get("root_coin_id")))
                ):
                    price = Decimal(str(listing.get("price", "0")))
                    total = Decimal(str(event.get("total_cost", price)))
                    buyer_root_value = Decimal(str(buyer_root.get("value", "0")))
                    if buyer_root_value >= total:
                        buyer_root["value"] = str(buyer_root_value - total)
                        seller_root["value"] = str(
                            Decimal(str(seller_root.get("value", "0"))) + price
                        )
                        coin["owner"] = event["buyer"]
                        buyer.setdefault("coins_owned", []).append(coin["coin_id"])
                        seller_coins = seller.setdefault("coins_owned", [])
                        if coin["coin_id"] in seller_coins:
                            seller_coins.remove(coin["coin_id"])
                        self.storage.set_coin(buyer["root_coin_id"], buyer_root)
                        self.storage.set_coin(seller["root_coin_id"], seller_root)
                        self.storage.set_coin(coin["coin_id"], coin)
                        self.storage.set_user(event["buyer"], buyer)
                        self.storage.set_user(listing.get("seller"), seller)
                        self.storage.delete_marketplace_listing(event["listing_id"])
        elif ev == "REACT":
            coin = self.storage.get_coin(event["coin_id"])
            if not coin:
                return
            reactor = self.storage.get_user(event["reactor"])
            if not reactor:
                return
            creator_name = coin.get("creator", coin.get("owner"))
            creator = self.storage.get_user(creator_name)
            weight = get_emoji_weights().get(event.get("emoji"))
            if weight is None:
                return
            if creator:
                creator_karma = Decimal(str(creator.get("karma", "0")))
                creator["karma"] = str(
                    creator_karma + self.config.CREATOR_KARMA_PER_REACT * weight
                )
                self.storage.set_user(creator_name, creator)
            reactor_karma = Decimal(str(reactor.get("karma", "0")))
            reactor["karma"] = str(
                reactor_karma + self.config.REACTOR_KARMA_PER_REACT * weight
            )
            self.storage.set_user(event["reactor"], reactor)
            escrow = Decimal(str(coin.get("reactor_escrow", "0")))
            release = min(
                escrow,
                escrow * (weight / self.config.REACTION_ESCROW_RELEASE_FACTOR),
            )
            coin["reactor_escrow"] = str(escrow - release)
            coin.setdefault("reactions", []).append(
                {
                    "reactor": event["reactor"],
                    "emoji": event["emoji"],
                    "message": event.get("message", ""),
                    "timestamp": event["timestamp"],
                }
            )
            self.storage.set_coin(event["coin_id"], coin)
            if release > 0:
                root = self.storage.get_coin(reactor.get("root_coin_id"))
                if root:
                    root_val = Decimal(str(root.get("value", "0")))
                    root["value"] = str(root_val + release)
                    self.storage.set_coin(reactor["root_coin_id"], root)

    def process_event(self, event: Dict[str, Any]) -> None:
        if not self.vaccine.scan(json.dumps(event)):
            raise BlockedContentError("Event content blocked by vaccine.")
        nonce = event.get("nonce")
        with self.lock:
            if nonce in self.processed_nonces:
                return
            self.processed_nonces[nonce] = ts()
        try:
            self.logchain.add(event)
            if self._use_simple:
                self._simple_process_event(event)
            else:
                self._apply_event(event)
            self.event_count += 1
            self.hooks.fire_hooks(event["event"], event)
            if (
                not self._use_simple
                and self.event_count % self.config.SNAPSHOT_INTERVAL == 0
            ):
                self.save_snapshot()
        except Exception as e:
            logging.error(f"Event processing failed for {event.get('event')}: {e}")

    def _apply_event(self, event: Dict[str, Any]) -> None:
        event_type = event.get("event")
        handler = getattr(self, f"_apply_{event_type}", None)
        if handler:
            handler(event)
        else:
            logging.warning(f"Unknown event type {event_type}")

    def _apply_ADD_USER(self, event: AddUserPayload) -> None:
        username = event["user"]
        with self.lock:
            if self.storage.get_user(username):
                return

            user = User(username, event["is_genesis"], event["species"], self.config)
            user.root_coin_id = f"root_{uuid.uuid4().hex}"
            root_coin = Coin(
                user.root_coin_id,
                username,
                username,
                self.config.ROOT_INITIAL_VALUE,
                self.config,
                is_root=True,
            )
            user.coins_owned.append(user.root_coin_id)

            try:
                with self.storage.transaction():
                    self.storage.set_user(username, user.to_dict())
                    self.storage.set_coin(user.root_coin_id, root_coin.to_dict())

                stored_user = self.storage.get_user(username)
                if stored_user:
                    stored_user["action_timestamps"] = {}
                    self.storage.set_user(username, stored_user)
                self._update_total_karma(user.effective_karma())
                logging.info(
                    f"User {username} added successfully with root coin {user.root_coin_id}"
                )
            except Exception as e:
                logging.error(f"User creation failed for {username}: {e}")
                raise UserCreationError(
                    f"Failed to create user {username} atomically"
                ) from e

    def _apply_MINT(self, event: MintPayload) -> None:
        user = event["user"]
        user_data = self.storage.get_user(user)
        if not user_data:
            return
        if not self._check_rate_limit(user_data, "mint"):
            self.storage.set_user(user, user_data)
            return
        self.storage.set_user(user, user_data)
        user_obj = User.from_dict(user_data, self.config)
        root_coin_id = event["root_coin_id"]
        root_coin_data = self.storage.get_coin(root_coin_id)
        if not root_coin_data or root_coin_data["owner"] != user:
            return
        root_coin = Coin.from_dict(root_coin_data, self.config)
        value = Decimal(event["value"])
        if value > root_coin.value:
            return
        if (
            not user_obj.is_genesis
            and user_obj.effective_karma() < self.config.KARMA_MINT_THRESHOLD
        ):
            return
        if (
            event["is_remix"]
            and len(event["improvement"]) < self.config.MIN_IMPROVEMENT_LEN
        ):
            return
        locks = [user_obj.lock, root_coin.lock]
        with acquire_multiple_locks(locks):
            root_coin.value -= value
            treasury = value * self.config.TREASURY_SHARE
            reactor = value * self.config.REACTOR_SHARE
            creator = value * self.config.CREATOR_SHARE
            self.treasury += treasury
            new_coin_id = event["coin_id"]
            new_coin = Coin(
                new_coin_id,
                user,
                user,
                creator,
                self.config,
                is_root=False,
                universe_id="main",
                is_remix=event["is_remix"],
                references=event["references"],
                improvement=event["improvement"],
                fractional_pct=event["fractional_pct"],
                ancestors=event["ancestors"],
                content=event["content"],
            )
            new_coin.reactor_escrow = reactor
            user_obj.coins_owned.append(new_coin_id)
            self.storage.set_user(user, user_obj.to_dict())
            self.storage.set_coin(root_coin_id, root_coin.to_dict())
            self.storage.set_coin(new_coin_id, new_coin.to_dict())

    def _apply_REACT(self, event: ReactPayload) -> None:
        reactor = event["reactor"]
        reactor_data = self.storage.get_user(reactor)
        if not reactor_data:
            return
        if not self._check_rate_limit(reactor_data, "react"):
            self.storage.set_user(reactor, reactor_data)
            return
        self.storage.set_user(reactor, reactor_data)
        reactor_obj = User.from_dict(reactor_data, self.config)
        if not reactor_obj.check_rate_limit("react"):
            return
        coin_id = event["coin_id"]
        coin_data = self.storage.get_coin(coin_id)
        if not coin_data:
            return
        coin = Coin.from_dict(coin_data, self.config)
        if event["emoji"] not in get_emoji_weights():
            return
        weight = get_emoji_weights()[event["emoji"]]
        locks = [reactor_obj.lock, coin.lock]
        with acquire_multiple_locks(locks):
            coin.add_reaction(
                {
                    "reactor": reactor,
                    "emoji": event["emoji"],
                    "message": event["message"],
                    "timestamp": event["timestamp"],
                }
            )
            reactor_obj.karma += self.config.REACTOR_KARMA_PER_REACT * weight
            creator_data = self.storage.get_user(coin.creator)
            if creator_data:
                creator_obj = User.from_dict(creator_data, self.config)
                with creator_obj.lock:
                    creator_obj.karma += self.config.CREATOR_KARMA_PER_REACT * weight
                self.storage.set_user(coin.creator, creator_obj.to_dict())
            release = coin.release_escrow(
                weight
                / self.config.REACTION_ESCROW_RELEASE_FACTOR
                * coin.reactor_escrow
            )
            if release > 0:
                reactor_root_data = self.storage.get_coin(reactor_obj.root_coin_id)
                reactor_root = Coin.from_dict(reactor_root_data, self.config)
                with reactor_root.lock:
                    reactor_root.value += release
                    self.storage.set_coin(
                        reactor_obj.root_coin_id, reactor_root.to_dict()
                    )
            self.storage.set_user(reactor, reactor_obj.to_dict())
            self.storage.set_coin(coin_id, coin.to_dict())

    def _apply_LIST_COIN_FOR_SALE(self, event: MarketplaceListPayload) -> None:
        """List a coin for sale in the in-memory marketplace."""
        listing_id = event["listing_id"]
        if self.storage.get_marketplace_listing(listing_id):
            return
        coin_id = event["coin_id"]
        seller = event["seller"]
        coin_data = self.storage.get_coin(coin_id)
        if not coin_data or coin_data["owner"] != seller:
            return
        listing = {
            "listing_id": listing_id,
            "coin_id": coin_id,
            "seller": seller,
            "price": Decimal(event["price"]),
            "timestamp": event["timestamp"],
        }
        self.storage.set_marketplace_listing(listing_id, listing)

    def _apply_BUY_COIN(self, event: MarketplaceBuyPayload) -> None:
        listing_id = event["listing_id"]
        listing_data = self.storage.get_marketplace_listing(listing_id)
        if not listing_data:
            return
        listing = SimpleNamespace(**listing_data)
        buyer = event["buyer"]
        buyer_data = self.storage.get_user(buyer)
        if not buyer_data:
            return
        buyer_obj = User.from_dict(buyer_data, self.config)
        seller_data = self.storage.get_user(listing.seller)
        seller_obj = User.from_dict(seller_data, self.config)
        coin_data = self.storage.get_coin(listing.coin_id)
        coin = Coin.from_dict(coin_data, self.config)
        total_cost = Decimal(event["total_cost"])
        buyer_root_data = self.storage.get_coin(buyer_obj.root_coin_id)
        buyer_root = Coin.from_dict(buyer_root_data, self.config)
        locks = [buyer_obj.lock, seller_obj.lock, coin.lock, buyer_root.lock]
        seller_root_data = self.storage.get_coin(seller_obj.root_coin_id)
        seller_root = Coin.from_dict(seller_root_data, self.config)
        locks.append(seller_root.lock)
        with acquire_multiple_locks(locks):
            if buyer_root.value < total_cost:
                return
            buyer_root.value -= total_cost
            seller_root.value += listing.price
            self.treasury += total_cost - listing.price
            coin.owner = buyer
            buyer_obj.coins_owned.append(coin.coin_id)
            seller_obj.coins_owned.remove(coin.coin_id)
            self.storage.set_user(buyer, buyer_obj.to_dict())
            self.storage.set_user(listing.seller, seller_obj.to_dict())
            self.storage.set_coin(listing.coin_id, coin.to_dict())
            self.storage.set_coin(buyer_obj.root_coin_id, buyer_root.to_dict())
            self.storage.set_coin(seller_obj.root_coin_id, seller_root.to_dict())
            self.storage.delete_marketplace_listing(listing_id)

    def _apply_CREATE_PROPOSAL(self, event: ProposalPayload) -> None:
        proposal_id = event["proposal_id"]
        if self.storage.get_proposal(proposal_id):
            return
        proposal = {
            "proposal_id": proposal_id,
            "creator": event["creator"],
            "description": event["description"],
            "target": event["target"],
            "payload": event["payload"],
            "status": "open",
            "votes": {},
            "created_at": datetime.datetime.utcnow().isoformat(),
            "voting_deadline": (
                datetime.datetime.utcnow()
                + datetime.timedelta(hours=Config.VOTING_DEADLINE_HOURS)
            ).isoformat(),  # Example duration
            "execution_time": None,
        }
        self.storage.set_proposal(proposal_id, proposal)

    def _apply_VOTE_PROPOSAL(self, event: VoteProposalPayload) -> None:
        proposal_data = self.storage.get_proposal(event["proposal_id"])
        if not proposal_data:
            return
        proposal = proposal_data
        deadline = datetime.datetime.fromisoformat(proposal["voting_deadline"])
        if datetime.datetime.utcnow() > deadline:
            return
        proposal["votes"][event["voter"]] = event["vote"]
        self.storage.set_proposal(event["proposal_id"], proposal)

    def _get_dynamic_threshold(
        self, total_voters: int, is_constitutional: bool, avg_yes: Decimal
    ) -> Decimal:
        """
        Dynamically adjust threshold: for constitutional, increase as engagement
        (total voters) rises.
        - Base: 0.9
        - Medium (>20 voters): 0.92
        - High (>50 voters): 0.95
        Normal proposals stay at 0.5.
        """

        if not is_constitutional:
            return self.NORMAL_THRESHOLD

        # Compute dynamic import threshold based on combined harmony (avg_yes)
        harmony_float = float(avg_yes)
        import_threshold = round(2 + 8 * harmony_float)

        if total_voters > import_threshold:
            import immutable_tri_species_adjust as adjust

            threshold = adjust.ImmutableTriSpeciesAgent.BASE_CONSTITUTIONAL_THRESHOLD
            eng_medium = adjust.ImmutableTriSpeciesAgent.ENGAGEMENT_MEDIUM
            eng_high = adjust.ImmutableTriSpeciesAgent.ENGAGEMENT_HIGH
        else:
            threshold = self.BASE_CONSTITUTIONAL_THRESHOLD
            eng_medium = self.ENGAGEMENT_MEDIUM
            eng_high = self.ENGAGEMENT_HIGH

        if total_voters > eng_high:
            threshold = Decimal("0.95")
        elif total_voters > eng_medium:
            threshold = Decimal("0.92")

        logger.info(f"Dynamic threshold for {total_voters} voters: {threshold}")
        return threshold

    def _apply_EXECUTE_PROPOSAL(self, event: Dict[str, Any]) -> None:
        proposal_id = event["proposal_id"]
        proposal_data = self.storage.get_proposal(proposal_id)
        if not proposal_data:
            return
        proposal = proposal_data
        execution_time = (
            datetime.datetime.fromisoformat(proposal["execution_time"])
            if proposal["execution_time"]
            else None
        )
        if (
            proposal["status"] == "approved"
            and execution_time
            and datetime.datetime.utcnow() >= execution_time
        ):
            target = proposal["target"]
            value = proposal["payload"].get("value")
            self.config.update_policy(target, value)
            proposal["status"] = "executed"
            self.storage.set_proposal(proposal_id, proposal)

    def _apply_STAKE_KARMA(self, event: StakeKarmaPayload) -> None:
        user = event["user"]
        user_data = self.storage.get_user(user)
        if not user_data:
            return
        user_obj = User.from_dict(user_data, self.config)
        amount = Decimal(event["amount"])
        with user_obj.lock:
            if amount > user_obj.karma:
                return
            user_obj.karma -= amount
            user_obj.staked_karma += amount
            self.storage.set_user(user, user_obj.to_dict())

    def _apply_UNSTAKE_KARMA(self, event: UnstakeKarmaPayload) -> None:
        user = event["user"]
        user_data = self.storage.get_user(user)
        if not user_data:
            return
        user_obj = User.from_dict(user_data, self.config)
        amount = Decimal(event["amount"])
        with user_obj.lock:
            if amount > user_obj.staked_karma:
                return
            user_obj.staked_karma -= amount
            user_obj.karma += amount
            self.storage.set_user(user, user_obj.to_dict())

    def _apply_REVOKE_CONSENT(self, event: RevokeConsentPayload) -> None:
        user = event["user"]
        user_data = self.storage.get_user(user)
        if not user_data:
            return
        user_obj = User.from_dict(user_data, self.config)
        with user_obj.lock:
            user_obj.revoke_consent()
            self.storage.set_user(user, user_obj.to_dict())

    def _apply_FORK_UNIVERSE(self, event: ForkUniversePayload) -> None:
        # Forking handled by CosmicNexus for unified governance
        self.cosmic_nexus.apply_fork_universe(event)

    def _apply_CROSS_REMIX(self, event: CrossRemixPayload) -> None:
        user = event["user"]
        reference_universe = event["reference_universe"]
        target_agent = self.cosmic_nexus.sub_universes.get(reference_universe)
        if not target_agent:
            return
        ref_coin = target_agent.storage.get_coin(event["reference_coin"])
        if not ref_coin:
            return
        # Simplified cross-remix logic
        user_data = self.storage.get_user(user)
        if not user_data:
            return
        user_obj = User.from_dict(user_data, self.config)
        root_coin_data = self.storage.get_coin(user_obj.root_coin_id)
        if not root_coin_data:
            return
        root_coin = Coin.from_dict(root_coin_data, self.config)
        if root_coin.value < Config.CROSS_REMIX_COST:
            return
        with root_coin.lock:
            root_coin.value -= Config.CROSS_REMIX_COST
            self.storage.set_coin(root_coin.coin_id, root_coin.to_dict())
        new_coin_id = event["coin_id"]
        new_coin = Coin(
            new_coin_id,
            user,
            user,
            Config.CROSS_REMIX_COST,
            self.config,
            is_root=False,
            universe_id="main",
            is_remix=True,
            references=[
                {"coin_id": event["reference_coin"], "universe": reference_universe}
            ],
            improvement=event["improvement"],
        )
        self.storage.set_coin(new_coin_id, new_coin.to_dict())
        # Trigger hooks after a successful cross remix
        self.hooks.fire_hooks(
            "cross_remix_created", {"coin_id": new_coin_id, "user": user}
        )

    def _apply_DAILY_DECAY(self, event: ApplyDailyDecayPayload) -> None:
        users = self.storage.get_all_users()
        for u in users:
            user_obj = User.from_dict(u, self.config)
            with user_obj.lock:
                user_obj.karma *= self.config.DAILY_DECAY
                if user_obj.is_genesis:
                    # Apply genesis bonus decay
                    join_time = datetime.datetime.fromisoformat(u["join_time"])
                    decay_factor = calculate_genesis_bonus_decay(
                        join_time, self.config.GENESIS_BONUS_DECAY_YEARS
                    )
                    user_obj.karma *= decay_factor
                self.storage.set_user(u["name"], user_obj.to_dict())

    def _tally_proposal(self, proposal_id: str) -> Dict[str, Decimal]:
        """
        Tally votes for a proposal using tri-species harmony model.
        Weights votes by Harmony Score, adjusted for genesis decay.
        Returns {'yes': fraction, 'no': fraction, 'quorum': fraction}.
        """
        proposal_data = self.storage.get_proposal(proposal_id)
        if not proposal_data:
            raise VoteError("Proposal not found.")
        proposal = proposal_data
        users_data = self.storage.get_all_users()
        total_harmony = Decimal("0")
        for u in users_data:
            harmony_score = safe_decimal(u["harmony_score"])
            is_genesis = u["is_genesis"]
            join_time = datetime.datetime.fromisoformat(u["join_time"])
            decay = (
                calculate_genesis_bonus_decay(
                    join_time, self.config.GENESIS_BONUS_DECAY_YEARS
                )
                if is_genesis
                else Decimal("1")
            )
            total_harmony += harmony_score * decay
        species_votes = {
            s: {"yes": Decimal("0"), "no": Decimal("0"), "total": Decimal("0")}
            for s in self.config.SPECIES
        }
        voted_harmony = Decimal("0")
        for voter, vote in proposal["votes"].items():
            user_data = next((ud for ud in users_data if ud["name"] == voter), None)
            if user_data and user_data["consent"]:
                harmony_score = safe_decimal(user_data["harmony_score"])
                is_genesis = user_data["is_genesis"]
                join_time = datetime.datetime.fromisoformat(user_data["join_time"])
                decay = (
                    calculate_genesis_bonus_decay(
                        join_time, self.config.GENESIS_BONUS_DECAY_YEARS
                    )
                    if is_genesis
                    else Decimal("1")
                )
                weight = harmony_score * decay
                s = user_data["species"]
                species_votes[s][vote] += weight
                species_votes[s]["total"] += weight
                voted_harmony += weight
        active_species = [s for s, v in species_votes.items() if v["total"] > 0]
        if not active_species:
            return {"yes": Decimal("0"), "no": Decimal("0"), "quorum": Decimal("0")}
        species_weight = Decimal("1") / len(active_species)
        final_yes = sum(
            (sv["yes"] / sv["total"]) * species_weight
            for s, sv in species_votes.items()
            if sv["total"] > 0
        )
        final_no = sum(
            (sv["no"] / sv["total"]) * species_weight
            for s, sv in species_votes.items()
            if sv["total"] > 0
        )
        quorum = voted_harmony / total_harmony if total_harmony > 0 else Decimal("0")
        return {"yes": final_yes, "no": final_no, "quorum": quorum}

    def _process_proposal_lifecycle(self) -> None:
        """
        Process the lifecycle of all open proposals: tally if deadline passed, update status, execute if ready.
        """
        proposals = [
            self.storage.get_proposal(pid) for pid in self.storage.proposals.keys()
        ]
        for proposal in proposals:
            if proposal["status"] != "open":
                if proposal["status"] == "approved":
                    execution_time = (
                        datetime.datetime.fromisoformat(proposal["execution_time"])
                        if proposal["execution_time"]
                        else None
                    )
                    if execution_time and datetime.datetime.utcnow() >= execution_time:
                        target = proposal["target"]
                        if target in self.config.ALLOWED_POLICY_KEYS:
                            value = proposal["payload"].get("value")
                            self.config.update_policy(target, value)
                            proposal["status"] = "executed"
                            self.storage.set_proposal(proposal["proposal_id"], proposal)
                            logging.info(
                                f"Executed proposal {proposal['proposal_id']}: {target} = {value}"
                            )
                continue
            voting_deadline = datetime.datetime.fromisoformat(
                proposal["voting_deadline"]
            )
            if datetime.datetime.utcnow() > voting_deadline:
                tally = self._tally_proposal(proposal["proposal_id"])
                if tally["quorum"] < self.config.GOV_QUORUM_THRESHOLD:
                    proposal["status"] = "rejected"
                else:
                    total_power = tally["yes"] + tally["no"]
                    dynamic_threshold = self.get_dynamic_supermajority_threshold(
                        proposal.get("proposal_type", "general"),
                        float(tally["quorum"]),
                    )
                    logging.info(
                        f"Dynamic threshold for proposal {proposal['proposal_id']} computed as {dynamic_threshold}"
                    )
                    if (
                        total_power > 0
                        and (tally["yes"] / total_power) >= dynamic_threshold
                    ):
                        proposal["status"] = "approved"
                        proposal["execution_time"] = (
                            datetime.datetime.utcnow()
                            + datetime.timedelta(
                                seconds=self.config.GOV_EXECUTION_TIMELOCK_SEC
                            )
                        ).isoformat()
                    else:
                        proposal["status"] = "rejected"
                if proposal["status"] == "rejected":
                    proposal["status"] = "closed"
                self.storage.set_proposal(proposal["proposal_id"], proposal)
                logging.info(
                    f"Processed proposal {proposal['proposal_id']} "
                    f"to status {proposal['status']} with threshold {dynamic_threshold}"
                )

    def self_improve(self) -> list[str]:
        """Analyze recent diary entries and suggest improvements."""
        try:
            entries = load_entries(limit=20)
        except Exception:  # pragma: no cover - external deps
            logging.exception("Failed to load diary entries")
            entries = []

        fail_count = 0
        contradictions = 0
        action_results: Dict[str, Any] = {}
        for entry in entries:
            text = json.dumps(entry)
            if "fail" in text.lower():
                fail_count += 1
            action = entry.get("action")
            result = entry.get("result")
            if action and result is not None:
                prev = action_results.get(action)
                if prev is not None and prev != result:
                    contradictions += 1
                action_results[action] = result

        suggestions: list[str] = []
        if fail_count >= 3:
            suggestions.append("multiple failures detected: revision recommended")
        if contradictions:
            suggestions.append("contradictory actions detected: review logic")
<<<<<<< HEAD
        if not suggestions and not entries:
            suggestions.append("no diary entries found")

        if suggestions:
            try:
                Config.ENTROPY_MULTIPLIER += 0.01
            except Exception:  # pragma: no cover - defensive
                logging.exception("Failed to update ENTROPY_MULTIPLIER")

        return suggestions

=======
        return suggestions
>>>>>>> 1aa8603a
<|MERGE_RESOLUTION|>--- conflicted
+++ resolved
@@ -1010,7 +1010,6 @@
             suggestions.append("multiple failures detected: revision recommended")
         if contradictions:
             suggestions.append("contradictory actions detected: review logic")
-<<<<<<< HEAD
         if not suggestions and not entries:
             suggestions.append("no diary entries found")
 
@@ -1020,8 +1019,4 @@
             except Exception:  # pragma: no cover - defensive
                 logging.exception("Failed to update ENTROPY_MULTIPLIER")
 
-        return suggestions
-
-=======
-        return suggestions
->>>>>>> 1aa8603a
+        return suggestions