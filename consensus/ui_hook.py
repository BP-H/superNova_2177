from __future__ import annotations

from typing import Any, Dict

from frontend_bridge import register_route
from hook_manager import HookManager
<<<<<<< HEAD
from hooks import events
=======
from protocols.core import JobQueueAgent
>>>>>>> 599fbe71
from consensus_forecaster_agent import forecast_consensus_trend

# Exposed hook manager for observers
ui_hook_manager = HookManager()
queue_agent = JobQueueAgent()


async def forecast_consensus_ui(payload: Dict[str, Any]) -> Dict[str, Any]:
    """Forecast consensus trend from a UI payload."""
    validations = payload.get("validations", [])
    network_analysis = payload.get("network_analysis")

    result = forecast_consensus_trend(validations, network_analysis)
    minimal = {
        "forecast_score": result.get("forecast_score", 0.0),
        "trend": result.get("trend", "stable"),
    }
    if "risk_modifier" in result:
        minimal["risk_modifier"] = result["risk_modifier"]
    if "flags" in result:
        minimal["flags"] = result["flags"]

    await ui_hook_manager.trigger(events.CONSENSUS_FORECAST_RUN, minimal)
    return minimal


async def queue_consensus_forecast_ui(payload: Dict[str, Any]) -> Dict[str, str]:
    """Queue consensus forecast calculation and return its job ID."""
    validations = payload.get("validations", [])
    network_analysis = payload.get("network_analysis")

    async def job() -> Dict[str, Any]:
        result = forecast_consensus_trend(validations, network_analysis)
        minimal = {
            "forecast_score": result.get("forecast_score", 0.0),
            "trend": result.get("trend", "stable"),
        }
        if "risk_modifier" in result:
            minimal["risk_modifier"] = result["risk_modifier"]
        if "flags" in result:
            minimal["flags"] = result["flags"]
        await ui_hook_manager.trigger("consensus_forecast_run", minimal)
        return minimal

    job_id = queue_agent.enqueue_job(job)
    return {"job_id": job_id}


async def poll_consensus_forecast_ui(payload: Dict[str, Any]) -> Dict[str, Any]:
    """Return the status of a queued consensus forecast."""
    job_id = payload.get("job_id", "")
    return queue_agent.get_status(job_id)


# Register route with the frontend bridge
register_route("forecast_consensus", forecast_consensus_ui)
register_route("queue_consensus_forecast", queue_consensus_forecast_ui)
register_route("poll_consensus_forecast", poll_consensus_forecast_ui)<|MERGE_RESOLUTION|>--- conflicted
+++ resolved
@@ -4,11 +4,8 @@
 
 from frontend_bridge import register_route
 from hook_manager import HookManager
-<<<<<<< HEAD
 from hooks import events
-=======
 from protocols.core import JobQueueAgent
->>>>>>> 599fbe71
 from consensus_forecaster_agent import forecast_consensus_trend
 
 # Exposed hook manager for observers
