"""Lightweight router for UI callbacks.

This module exposes a simple registry mapping route names to callables.
Handlers register themselves with :func:`register_route` and can be
executed using :func:`dispatch_route`. The built-in handlers cover
hypothesis management, prediction storage and protocol operations.

The :data:`ROUTES` dictionary holds the active mapping. Debug helpers
``list_routes`` and ``describe_routes`` reveal the currently registered
names and their docstrings. See ``docs/routes.md`` for a reference table
of default routes.
"""

from __future__ import annotations

from typing import Any, Awaitable, Callable, Dict, Union


# background task support
class BackgroundTask:
    """Wrapper indicating a coroutine should run in the background."""
    def __init__(self, coro: Awaitable[Dict[str, Any]]) -> None:
        self.coro = coro
        self.long_running = True

def long_running(coro: Awaitable[Dict[str, Any]]) -> BackgroundTask:
    """Mark ``coro`` to be executed in the background."""
    return BackgroundTask(coro)

from protocols.core.job_queue_agent import JobQueueAgent
queue_agent = JobQueueAgent()

# routes from main branch (DO NOT delete)
from hypothesis.ui_hook import (
    detect_conflicting_hypotheses_ui,
    rank_hypotheses_by_confidence_ui,
    register_hypothesis_ui,
    update_hypothesis_score_ui,
)
from optimization.ui_hook import tune_parameters_ui
from predictions.ui_hook import (
    get_prediction_ui,
    store_prediction_ui,
    update_prediction_status_ui,
)
from protocols.api_bridge import (
    launch_agents_api,
    list_agents_api,
    step_agents_api,
)
from temporal.ui_hook import analyze_temporal_ui

Handler = Callable[..., Union[Dict[str, Any], Awaitable[Dict[str, Any]]]]

ROUTES: Dict[str, Handler] = {}

def register_route(name: str, func: Handler) -> None:
    """Register a handler for ``name`` events."""
    ROUTES[name] = func

def register_route_once(name: str, func: Handler) -> None:
    """Register ``func`` under ``name`` only if it isn't already set."""
    if name not in ROUTES:
        register_route(name, func)

async def dispatch_route(
    name: str, payload: Dict[str, Any], **kwargs: Any
) -> Dict[str, Any]:
    """Dispatch ``payload`` to the registered handler."""
    if name not in ROUTES:
        raise KeyError(name)
    handler = ROUTES[name]
    result = handler(payload, **kwargs)
    if isinstance(result, BackgroundTask):
        async def job() -> Dict[str, Any]:
            return await result.coro
        job_id = queue_agent.enqueue_job(job)
        return {"job_id": job_id}
    if isinstance(result, Awaitable):
        result = await result
    return result

def _list_routes(_: Dict[str, Any]) -> Dict[str, Any]:
    """Return the names of all registered routes."""
    return {"routes": sorted(ROUTES.keys())}


def _job_status(payload: Dict[str, Any]) -> Dict[str, Any]:
    """Return the status of a background job."""
    job_id = payload.get("job_id", "")
    return queue_agent.get_status(job_id)


register_route("list_routes", _list_routes)
register_route("job_status", _job_status)

from consensus_forecaster_agent_ui_hook import forecast_consensus_ui

# Built-in hypothesis-related routes
from hypothesis.ui_hook import (
    detect_conflicting_hypotheses_ui,
<<<<<<< HEAD
    register_hypothesis_ui,
=======
    rank_hypotheses_by_confidence_ui,
    rank_hypotheses_ui,
    register_hypothesis_ui,
    synthesize_consensus_ui,
>>>>>>> c6f6bb5e
    update_hypothesis_score_ui,
)
from hypothesis_meta_evaluator_ui_hook import trigger_meta_evaluation_ui
from hypothesis_reasoner_ui_hook import auto_flag_stale_ui
from validation_certifier_ui_hook import run_integrity_analysis_ui
from validator_reputation_tracker_ui_hook import update_reputations_ui
from system_state_utils.ui_hook import log_event_ui  # noqa: F401 - route registration


def describe_routes(_: Dict[str, Any]) -> Dict[str, Any]:
    """Return each route name mapped to the handler's docstring."""
    descriptions = {
        name: (getattr(func, "__doc__", "") or "").strip()
        for name, func in ROUTES.items()
    }
    return {"routes": descriptions}

# Hypothesis related routes
register_route("rank_hypotheses_by_confidence", rank_hypotheses_by_confidence_ui)
register_route("detect_conflicting_hypotheses", detect_conflicting_hypotheses_ui)
register_route("register_hypothesis", register_hypothesis_ui)
register_route("update_hypothesis_score", update_hypothesis_score_ui)
register_route("trigger_meta_evaluation", trigger_meta_evaluation_ui)
register_route("auto_flag_stale", auto_flag_stale_ui)
register_route("run_integrity_analysis", run_integrity_analysis_ui)
register_route("update_reputations", update_reputations_ui)
register_route("forecast_consensus_agent", forecast_consensus_ui)

from optimization.ui_hook import tune_parameters_ui

# Prediction-related routes
from prediction.ui_hook import (
    get_prediction_ui,
    schedule_audit_proposal_ui,
    store_prediction_ui,
)
from vote_registry.ui_hook import record_vote_ui, load_votes_ui
from optimization.ui_hook import tune_parameters_ui
from causal_graph.ui_hook import build_graph_ui, simulate_entanglement_ui as simulate_entanglement_causal_ui
from predictions.ui_hook import update_prediction_status_ui
from social.ui_hook import simulate_entanglement_ui as simulate_entanglement_social_ui
from quantum_sim.ui_hook import simulate_entanglement_ui as simulate_entanglement_quantum_ui, quantum_prediction_ui
from vote_registry.ui_hook import record_vote_ui, load_votes_ui
from virtual_diary.ui_hook import fetch_entries_ui, add_entry_ui

register_route("store_prediction", store_prediction_ui)
register_route("get_prediction", get_prediction_ui)
register_route("schedule_audit_proposal", schedule_audit_proposal_ui)
register_route("update_prediction_status", update_prediction_status_ui)
register_route("quantum_prediction", quantum_prediction_ui)
register_route("record_vote", record_vote_ui)
register_route("load_votes", load_votes_ui)
register_route("fetch_diary_entries", fetch_entries_ui)
register_route("add_diary_entry", add_entry_ui)
register_route("simulate_entanglement_causal", simulate_entanglement_causal_ui)
register_route("simulate_entanglement_social", simulate_entanglement_social_ui)
register_route("simulate_entanglement_quantum", simulate_entanglement_quantum_ui)


# Protocol agent management routes
from protocols.api_bridge import launch_agents_api, list_agents_api, step_agents_api

register_route("list_agents", list_agents_api)
register_route("launch_agents", launch_agents_api)
register_route("step_agents", step_agents_api)

register_route_once("temporal_consistency", analyze_temporal_ui)

# Optimization route
register_route("tune_parameters", tune_parameters_ui)

# Advanced operations
register_route("trigger_meta_evaluation", trigger_meta_evaluation_ui)
register_route("auto_flag_stale", auto_flag_stale_ui)
register_route("run_integrity_analysis", run_integrity_analysis_ui)
register_route("update_reputations", update_reputations_ui)
register_route("forecast_consensus_agent", forecast_consensus_ui)

# Causal graph routes
register_route("build_causal_graph", build_graph_ui)
register_route("simulate_entanglement_causal", simulate_entanglement_causal_ui)

# Social simulation route
register_route("simulate_entanglement_social", simulate_entanglement_social_ui)

# Quantum simulation route
register_route("simulate_entanglement_quantum", simulate_entanglement_quantum_ui)

# Import additional UI hooks for side effects (route registration)
import network.ui_hook  # noqa: F401,E402 - registers network analysis routes
import consensus.ui_hook  # noqa: F401,E402 - registers consensus forecast routes
import validators.ui_hook  # noqa: F401,E402 - registers validator reputation routes
import audit.ui_hook  # noqa: F401,E402 - exposes audit utilities
import audit.explainer_ui_hook  # noqa: F401,E402 - audit explanation utilities
import introspection.ui_hook  # noqa: F401,E402 - registers introspection routes
import protocols.ui_hook  # noqa: F401,E402 - registers cross-universe bridge routes
import protocols.agents.guardian_ui_hook  # noqa: F401,E402 - guardian agent routes
import protocols.agents.harmony_ui_hook  # noqa: F401,E402 - harmony synth route
<|MERGE_RESOLUTION|>--- conflicted
+++ resolved
@@ -99,14 +99,11 @@
 # Built-in hypothesis-related routes
 from hypothesis.ui_hook import (
     detect_conflicting_hypotheses_ui,
-<<<<<<< HEAD
-    register_hypothesis_ui,
-=======
     rank_hypotheses_by_confidence_ui,
     rank_hypotheses_ui,
     register_hypothesis_ui,
     synthesize_consensus_ui,
->>>>>>> c6f6bb5e
+
     update_hypothesis_score_ui,
 )
 from hypothesis_meta_evaluator_ui_hook import trigger_meta_evaluation_ui
